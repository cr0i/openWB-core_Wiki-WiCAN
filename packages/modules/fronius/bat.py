#!/usr/bin/env python3
from modules.common import req
from modules.common import simcount
from modules.common.component_state import BatState
from modules.common.fault_state import ComponentInfo
from modules.common.store import get_bat_value_store


def get_default_config() -> dict:
    return {
        "name": "Fronius Speicher",
        "id": 0,
        "type": "bat",
        "configuration": {
            "meter_id": 0
        }
    }


class FroniusBat:
    def __init__(self, device_id: int, component_config: dict, device_config: dict) -> None:
        self.__device_id = device_id
        self.component_config = component_config
        self.device_config = device_config
        self.__sim_count = simcount.SimCountFactory().get_sim_counter()()
        self.simulation = {}
        self.__store = get_bat_value_store(component_config["id"])
        self.component_info = ComponentInfo.from_component_config(component_config)

<<<<<<< HEAD
    def update(self) -> BatState:
        meter_id = str(self.device_config["meter_id"])
=======
    def update(self) -> None:
        log.MainLogger().debug("Komponente "+self.component_config["name"]+" auslesen.")
        meter_id = str(self.component_config["configuration"]["meter_id"])
>>>>>>> db3e0b36

        resp_json = req.get_http_session().get(
            'http://' + self.device_config["ip_address"] + '/solar_api/v1/GetPowerFlowRealtimeData.fcgi',
            params=(('Scope', 'System'),),
            timeout=5).json()
        try:
            power = int(resp_json["Body"]["Data"]["Site"]["P_Akku"]) * -1
        except TypeError:
            # Wenn WR aus bzw. im Standby (keine Antwort), ersetze leeren Wert durch eine 0.
            power = 0

        try:
            resp_json_id = dict(resp_json["Body"]["Data"])
            if "Inverters" in resp_json_id:
                soc = float(resp_json_id["Inverters"]["1"]["SOC"])
            else:
                soc = float(resp_json_id.get(meter_id)["Controller"]["StateOfCharge_Relative"])
        except TypeError:
            # Wenn WR aus bzw. im Standby (keine Antwort), ersetze leeren Wert durch eine 0.
            soc = 0

        topic_str = "openWB/set/system/device/" + str(
            self.__device_id)+"/component/"+str(self.component_config["id"])+"/"
        imported, exported = self.__sim_count.sim_count(
            power, topic=topic_str, data=self.simulation, prefix="speicher"
        )
        bat_state = BatState(
            power=power,
            soc=soc,
            imported=imported,
            exported=exported
        )

<<<<<<< HEAD
    def set_bat_state(self, bat_state: BatState) -> None:
=======
        log.MainLogger().debug("Fronius Battery Leistung[W]: " + str(bat_state.power))
>>>>>>> db3e0b36
        self.__store.set(bat_state)<|MERGE_RESOLUTION|>--- conflicted
+++ resolved
@@ -27,14 +27,8 @@
         self.__store = get_bat_value_store(component_config["id"])
         self.component_info = ComponentInfo.from_component_config(component_config)
 
-<<<<<<< HEAD
-    def update(self) -> BatState:
-        meter_id = str(self.device_config["meter_id"])
-=======
     def update(self) -> None:
-        log.MainLogger().debug("Komponente "+self.component_config["name"]+" auslesen.")
         meter_id = str(self.component_config["configuration"]["meter_id"])
->>>>>>> db3e0b36
 
         resp_json = req.get_http_session().get(
             'http://' + self.device_config["ip_address"] + '/solar_api/v1/GetPowerFlowRealtimeData.fcgi',
@@ -67,10 +61,4 @@
             imported=imported,
             exported=exported
         )
-
-<<<<<<< HEAD
-    def set_bat_state(self, bat_state: BatState) -> None:
-=======
-        log.MainLogger().debug("Fronius Battery Leistung[W]: " + str(bat_state.power))
->>>>>>> db3e0b36
         self.__store.set(bat_state)