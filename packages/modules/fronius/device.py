--- conflicted
+++ resolved
@@ -56,53 +56,11 @@
             )
 
     def update(self) -> None:
-<<<<<<< HEAD
-        log.debug("Start device reading " + str(self.components))
-        if self.components:
-            with MultiComponentUpdateContext(self.components):
-                # zuerst den WR auslesen
-                for component in self.components:
-                    if isinstance(self.components[component], inverter.FroniusInverter):
-                        inverter_state = self.components[component].update()
-                        self.components[component].set_inverter_state(inverter_state)
-                        # Rückgabe der Leistung des ersten WR mit zurückgesetzter Vorzeichenumkehr
-                        power_inverter = -1 * inverter_state.power
-                        break
-                else:
-                    power_inverter = 0
-                # dann Zähler auslesen und Werte verrechnen
-                for component in self.components:
-                    if isinstance(self.components[component], counter_sm.FroniusSmCounter):
-                        counter_state, meter_location = self.components[component].update()
-                        if meter_location == meter.MeterLocation.load:
-                            # wenn SmartMeter im Verbrauchszweig sitzt sind folgende Annahmen getroffen:
-                            # PV Leistung wird gleichmäßig auf alle Phasen verteilt
-                            # Spannungen und Leistungsfaktoren sind am Verbrauchszweig == Einspeisepunkt
-                            # Hier gehen wir mal davon aus, dass der Wechselrichter seine PV-Leistung gleichmäßig
-                            # auf alle Phasen aufteilt.
-                            powers = [-1 * power - power_inverter/3 for power in counter_state.powers]
-                            # Wegen der geänderten Leistungen sind die Ströme erneut zu berechnen
-                            currents = [powers[i] / counter_state.voltages[i] for i in range(0, 3)]
-                            counter_state.powers = powers
-                            counter_state.currents = currents
-                        self.components[component].set_counter_state(counter_state)
-                        break
-                    elif isinstance(self.components[component], counter_s0.FroniusS0Counter):
-                        counter_state = self.components[component].update()
-                        counter_state.power += power_inverter
-                        self.components[component].set_counter_state(counter_state)
-                        break
-                for component in self.components:
-                    if isinstance(self.components[component], bat.FroniusBat):
-                        bat_state = self.components[component].update()
-                        self.components[component].set_bat_state(bat_state)
-=======
         log.MainLogger().debug("Start device reading " + str(self._components))
         if self._components:
             with MultiComponentUpdateContext(self._components):
                 for component in self._components:
                     self._components[component].update()
->>>>>>> db3e0b36
         else:
             log.warning(
                 self.device_config["name"] +
