--- conflicted
+++ resolved
@@ -27,12 +27,7 @@
         self.__store = get_inverter_value_store(component_config["id"])
         self.component_info = ComponentInfo.from_component_config(component_config)
 
-<<<<<<< HEAD
-    def update(self) -> InverterState:
-=======
     def read_power(self) -> float:
-        log.MainLogger().debug("Komponente "+self.component_config["name"]+" auslesen.")
->>>>>>> db3e0b36
         # Rückgabewert ist die aktuelle Wirkleistung in [W].
         try:
             params = (
@@ -61,10 +56,5 @@
             counter=counter
         )
 
-<<<<<<< HEAD
-    def set_inverter_state(self, inverter_state: InverterState) -> None:
-        self.__store.set(inverter_state)
-=======
     def update(self) -> None:
-        self.__store.set(self.fill_inverter_state(self.read_power()))
->>>>>>> db3e0b36
+        self.__store.set(self.fill_inverter_state(self.read_power()))