--- conflicted
+++ resolved
@@ -21,13 +21,8 @@
     def create_inverter_component(component_config: SolarLogInverterSetup):
         return SolarLogInverter(device_config.id, component_config)
 
-<<<<<<< HEAD
-    def update_components(components: Union[SolarLogCounter, SolarLogInverter]):
+    def update_components(components: Iterable[Union[SolarLogCounter, SolarLogInverter]]):
         response = req.get_http_session().post('http://'+device_config.configuration.ip_address+'/getjp',
-=======
-    def update_components(components: Iterable[Union[SolarLogCounter, SolarLogInverter]]):
-        response = req.get_http_session().post('http://'+device_config.ip_adress+'/getjp',
->>>>>>> 8b6173fb
                                                data=json.dumps({"801": {"170": None}}), timeout=5).json()
         for component in components:
             component.update(response)
