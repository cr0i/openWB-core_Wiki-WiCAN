#!/usr/bin/env python3
import logging
from typing import Dict, Optional, List

from helpermodules.cli import run_using_positional_cli_args
from modules.common import modbus
from modules.common.abstract_device import AbstractDevice
from modules.common.component_context import SingleComponentUpdateContext
from modules.solax import bat
from modules.solax import counter
from modules.solax import inverter

log = logging.getLogger(__name__)


def get_default_config() -> dict:
    return {
        "name": "Solax",
        "type": "solax",
        "id": 0,
        "configuration": {
<<<<<<< HEAD
            "ip_address": "192.168.193.15",
=======
            "ip_address": None,
>>>>>>> 6d6c7fab
            "modbus_id": 0
        }
    }


class Device(AbstractDevice):
    COMPONENT_TYPE_TO_CLASS = {
        "bat": bat.SolaxBat,
        "counter": counter.SolaxCounter,
        "inverter": inverter.SolaxInverter
    }

    def __init__(self, device_config: dict) -> None:
        self.components = {}  # type: Dict[str, counter.SolaxCounter]
        try:
            ip_address = device_config["configuration"]["ip_address"]
            self.client = modbus.ModbusClient(ip_address, 502)
            self.device_config = device_config
        except Exception:
            log.exception("Fehler im Modul "+device_config["name"])

    def add_component(self, component_config: dict) -> None:
        component_type = component_config["type"]
        if component_type in self.COMPONENT_TYPE_TO_CLASS:
<<<<<<< HEAD
            self.components["component"+str(component_config["id"])] = (self.COMPONENT_TYPE_TO_CLASS[component_type](
=======
            self._components["component"+str(component_config["id"])] = (self.COMPONENT_TYPE_TO_CLASS[component_type](
>>>>>>> 6d6c7fab
                self.device_config["id"], component_config, self.client,
                self.device_config["configuration"]["modbus_id"]))
        else:
            raise Exception(
                "illegal component type " + component_type + ". Allowed values: " +
                ','.join(self.COMPONENT_TYPE_TO_CLASS.keys())
            )

    def update(self) -> None:
        log.debug("Start device reading " + str(self.components))
        if self.components:
            for component in self.components:
                # Auch wenn bei einer Komponente ein Fehler auftritt, sollen alle anderen noch ausgelesen werden.
                with SingleComponentUpdateContext(self.components[component].component_info):
                    self.components[component].update()
        else:
            log.warning(
                self.device_config["name"] +
                ": Es konnten keine Werte gelesen werden, da noch keine Komponenten konfiguriert wurden.")


def read_legacy(component_type: str, ip_address: str, modbus_id: int, num: Optional[int] = None) -> None:
    COMPONENT_TYPE_TO_MODULE = {
        "bat": bat,
        "counter": counter,
        "inverter": inverter
    }
    device_config = get_default_config()
    device_config["configuration"]["ip_address"] = ip_address
    device_config["configuration"]["modbus_id"] = modbus_id
    dev = Device(device_config)
    if component_type in COMPONENT_TYPE_TO_MODULE:
        component_config = COMPONENT_TYPE_TO_MODULE[component_type].get_default_config()
    else:
        raise Exception(
            "illegal component type " + component_type + ". Allowed values: " +
            ','.join(COMPONENT_TYPE_TO_MODULE.keys())
        )
    component_config["id"] = num
    dev.add_component(component_config)

<<<<<<< HEAD
    log.debug('Solax IP-Adresse: ' + str(ip_address))
    log.debug('Solax ID: ' + str(modbus_id))
=======
    log.MainLogger().debug('Solax IP-Adresse: ' + str(ip_address))
    log.MainLogger().debug('Solax ID: ' + str(modbus_id))
>>>>>>> 6d6c7fab

    dev.update()


def main(argv: List[str]):
    run_using_positional_cli_args(read_legacy, argv)<|MERGE_RESOLUTION|>--- conflicted
+++ resolved
@@ -19,11 +19,7 @@
         "type": "solax",
         "id": 0,
         "configuration": {
-<<<<<<< HEAD
-            "ip_address": "192.168.193.15",
-=======
             "ip_address": None,
->>>>>>> 6d6c7fab
             "modbus_id": 0
         }
     }
@@ -48,11 +44,7 @@
     def add_component(self, component_config: dict) -> None:
         component_type = component_config["type"]
         if component_type in self.COMPONENT_TYPE_TO_CLASS:
-<<<<<<< HEAD
             self.components["component"+str(component_config["id"])] = (self.COMPONENT_TYPE_TO_CLASS[component_type](
-=======
-            self._components["component"+str(component_config["id"])] = (self.COMPONENT_TYPE_TO_CLASS[component_type](
->>>>>>> 6d6c7fab
                 self.device_config["id"], component_config, self.client,
                 self.device_config["configuration"]["modbus_id"]))
         else:
@@ -94,13 +86,8 @@
     component_config["id"] = num
     dev.add_component(component_config)
 
-<<<<<<< HEAD
     log.debug('Solax IP-Adresse: ' + str(ip_address))
     log.debug('Solax ID: ' + str(modbus_id))
-=======
-    log.MainLogger().debug('Solax IP-Adresse: ' + str(ip_address))
-    log.MainLogger().debug('Solax ID: ' + str(modbus_id))
->>>>>>> 6d6c7fab
 
     dev.update()
 
