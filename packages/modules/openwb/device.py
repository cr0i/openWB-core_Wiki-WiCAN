--- conflicted
+++ resolved
@@ -4,14 +4,9 @@
 from helpermodules import log
 from modules.common.abstract_device import AbstractDevice
 from modules.common.component_state import SingleComponentUpdateContext
-<<<<<<< HEAD
+from modules.openwb import bat
 from modules.openwb import counter
 from modules.openwb import inverter
-=======
-import bat
-import counter
-import inverter
->>>>>>> 30539767
 
 
 def get_default_config() -> dict:
