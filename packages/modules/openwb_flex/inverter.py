#!/usr/bin/env python3

from modules.common import modbus
from modules.common import simcount
from modules.common.component_state import InverterState
from modules.common.fault_state import ComponentInfo
from modules.common.store import get_inverter_value_store
from modules.openwb_flex.versions import kit_counter_inverter_version_factory
from modules.common.lovato import Lovato


def get_default_config() -> dict:
    return {
        "name": "PV-Kit flex",
        "type": "inverter",
        "id": None,
        "configuration": {
            "version": 2,
            "id": 116
        }
    }


class PvKitFlex:
    def __init__(self, device_id: int, component_config: dict, tcp_client: modbus.ModbusClient) -> None:
        self.__device_id = device_id
        self.component_config = component_config
        factory = kit_counter_inverter_version_factory(
            component_config["configuration"]["version"])
        self.__client = factory(component_config["configuration"]["id"], tcp_client)
        self.__tcp_client = tcp_client
        self.__sim_count = simcount.SimCountFactory().get_sim_counter()()
        self.simulation = {}
        self.__store = get_inverter_value_store(component_config["id"])
        self.component_info = ComponentInfo.from_component_config(component_config)

    def update(self) -> None:
        """ liest die Werte des Moduls aus.
        """
        with self.__tcp_client:
            powers, power = self.__client.get_power()

            version = self.component_config["configuration"]["version"]
            if version == 1:
                power = sum(powers)
            if power > 10:
                power = power*-1
            currents = self.__client.get_currents()

<<<<<<< HEAD
        if isinstance(self.__client, Lovato):
            topic_str = "openWB/set/system/device/" + \
                str(self.__device_id)+"/component/" + \
                str(self.component_config["id"])+"/"
            _, exported = self.__sim_count.sim_count(power,
                                                     topic=topic_str,
                                                     data=self.simulation,
                                                     prefix="pv%s" % ("" if self.component_config["id"] == 1 else "2"))
        else:
            exported = self.__client.get_exported()
=======
            if isinstance(self.__client, Lovato):
                topic_str = "openWB/set/system/device/" + \
                    str(self.__device_id)+"/component/" + \
                    str(self.component_config["id"])+"/"
                prefix = "pv%s" % ("" if self.component_config["id"] == 1 else "2")
                _, exported = self.__sim_count.sim_count(power, topic=topic_str, data=self.simulation, prefix=prefix)
            else:
                exported = self.__client.get_exported()
>>>>>>> ba034462

        inverter_state = InverterState(
            power=power,
            exported=exported,
            currents=currents
        )
        self.__store.set(inverter_state)<|MERGE_RESOLUTION|>--- conflicted
+++ resolved
@@ -47,18 +47,6 @@
                 power = power*-1
             currents = self.__client.get_currents()
 
-<<<<<<< HEAD
-        if isinstance(self.__client, Lovato):
-            topic_str = "openWB/set/system/device/" + \
-                str(self.__device_id)+"/component/" + \
-                str(self.component_config["id"])+"/"
-            _, exported = self.__sim_count.sim_count(power,
-                                                     topic=topic_str,
-                                                     data=self.simulation,
-                                                     prefix="pv%s" % ("" if self.component_config["id"] == 1 else "2"))
-        else:
-            exported = self.__client.get_exported()
-=======
             if isinstance(self.__client, Lovato):
                 topic_str = "openWB/set/system/device/" + \
                     str(self.__device_id)+"/component/" + \
@@ -67,7 +55,6 @@
                 _, exported = self.__sim_count.sim_count(power, topic=topic_str, data=self.simulation, prefix=prefix)
             else:
                 exported = self.__client.get_exported()
->>>>>>> ba034462
 
         inverter_state = InverterState(
             power=power,
