#!/usr/bin/env python3
import logging
from enum import IntEnum
import time
from typing import Optional, Tuple

from modules.common import modbus
from modules.common.fault_state import FaultState
from modules.common.modbus import ModbusDataType

log = logging.getLogger(__name__)


class EvseState(IntEnum):
    READY = (1, False, False)
    EV_PRESENT = (2, True, False)
    CHARGING = (3, True, True)
    CHARGING_WITH_VENTILATION = (4, True, True)
    FAILURE = (5, None, None)

    def __new__(cls, num: int, plugged: Optional[bool], charge_enabled: Optional[bool]):
        member = int.__new__(cls, num)
        member._value_ = num
        member.plugged = plugged
        member.charge_enabled = charge_enabled
        return member


class Evse:
    PRECISE_CURRENT_BIT = 1 << 7

    def __init__(self, modbus_id: int, client: modbus.ModbusSerialClient_) -> None:
        self.client = client
        self.id = modbus_id

    def get_plug_charge_state(self) -> Tuple[bool, bool, float]:
        set_current, _, state_number = self.client.read_holding_registers(
            1000, [ModbusDataType.UINT_16]*3, unit=self.id)
        # remove leading zeors
        set_current = int(set_current)
        log.debug("Gesetzte Stromstärke EVSE: "+str(set_current) +
                  ", Status: "+str(state_number)+", Modbus-ID: "+str(self.id))
        state = EvseState(state_number)
        if state == EvseState.FAILURE:
            raise FaultState.error("Unbekannter Zustand der EVSE: State " +
                                   str(state)+", Sollstromstärke: "+str(set_current))
        plugged = state.plugged
        charging = set_current > 0 if state.charge_enabled else False
        return plugged, charging, set_current

    def get_firmware_version(self) -> bool:
        version = self.client.read_holding_registers(1005, ModbusDataType.UINT_16, unit=self.id)
        log.debug("FW-Version: "+str(version))
        return version

    def is_precise_current_active(self) -> bool:
        value = self.client.read_holding_registers(2005, ModbusDataType.UINT_16, unit=self.id)
        if value & self.PRECISE_CURRENT_BIT:
            log.debug("Angabe der Ströme in 0,1A-Schritten ist aktiviert.")
            return True
        else:
            log.debug("Angabe der Ströme in 0,1A-Schritten ist nicht aktiviert.")
            return False
<<<<<<< HEAD

    def activate_precise_current(self) -> None:
        log.debug("Bit zur Angabe der Ströme in 0,1A-Schritten wird gesetzt.")
        value = self.client.read_holding_registers(2005, ModbusDataType.UINT_16, unit=self.id)
        self.client.delegate.write_registers(2005, value ^ self.PRECISE_CURRENT_BIT, unit=self.id)
        # Zeit zum Verarbeiten geben
        time.sleep(1)
=======

    def activate_precise_current(self) -> None:
        value = self.client.read_holding_registers(2005, ModbusDataType.UINT_16, unit=self.id)
        if value & self.PRECISE_CURRENT_BIT:
            return
        else:
            log.debug("Bit zur Angabe der Ströme in 0,1A-Schritten wird gesetzt.")
            self.client.delegate.write_registers(2005, value ^ self.PRECISE_CURRENT_BIT, unit=self.id)

    def deactivate_precise_current(self) -> None:
        value = self.client.read_holding_registers(2005, ModbusDataType.UINT_16, unit=self.id)
        if value & self.PRECISE_CURRENT_BIT:
            log.debug("Bit zur Angabe der Ströme in 0,1A-Schritten wird zurueckgesetzt.")
            self.client.delegate.write_registers(2005, value ^ self.PRECISE_CURRENT_BIT, unit=self.id)
        else:
            return
>>>>>>> 3d131d8a

    def set_current(self, current: int) -> None:
        self.client.delegate.write_registers(1000, current, unit=self.id)<|MERGE_RESOLUTION|>--- conflicted
+++ resolved
@@ -61,15 +61,6 @@
         else:
             log.debug("Angabe der Ströme in 0,1A-Schritten ist nicht aktiviert.")
             return False
-<<<<<<< HEAD
-
-    def activate_precise_current(self) -> None:
-        log.debug("Bit zur Angabe der Ströme in 0,1A-Schritten wird gesetzt.")
-        value = self.client.read_holding_registers(2005, ModbusDataType.UINT_16, unit=self.id)
-        self.client.delegate.write_registers(2005, value ^ self.PRECISE_CURRENT_BIT, unit=self.id)
-        # Zeit zum Verarbeiten geben
-        time.sleep(1)
-=======
 
     def activate_precise_current(self) -> None:
         value = self.client.read_holding_registers(2005, ModbusDataType.UINT_16, unit=self.id)
@@ -78,6 +69,8 @@
         else:
             log.debug("Bit zur Angabe der Ströme in 0,1A-Schritten wird gesetzt.")
             self.client.delegate.write_registers(2005, value ^ self.PRECISE_CURRENT_BIT, unit=self.id)
+            # Zeit zum Verarbeiten geben
+            time.sleep(1)
 
     def deactivate_precise_current(self) -> None:
         value = self.client.read_holding_registers(2005, ModbusDataType.UINT_16, unit=self.id)
@@ -86,7 +79,6 @@
             self.client.delegate.write_registers(2005, value ^ self.PRECISE_CURRENT_BIT, unit=self.id)
         else:
             return
->>>>>>> 3d131d8a
 
     def set_current(self, current: int) -> None:
         self.client.delegate.write_registers(1000, current, unit=self.id)