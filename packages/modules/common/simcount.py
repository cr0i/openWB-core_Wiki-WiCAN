""" Sim Count
Berechnet die importierte und exportierte Leistung, wenn der Zähler / PV-Modul / Speicher diese nicht liefert.
"""
import os
import paho.mqtt.client as mqtt
import time
import typing

from helpermodules import compatibility
from helpermodules.log import MainLogger
from helpermodules import pub
from helpermodules.cli import run_using_positional_cli_args
from modules.common.fault_state import FaultState


def process_error(e):
    raise FaultState.error(__name__+" "+str(type(e))+" "+str(e)) from e


class SimCountFactory:
    def get_sim_counter(self):
        try:
            ramdisk = compatibility.is_ramdisk_in_use()
            return SimCountLegacy if ramdisk else SimCount
        except Exception as e:
            process_error(e)


def get_topic(prefix: str) -> str:
    """ ermittelt das zum Präfix gehörende Topic."""
    try:
        if prefix == "bezug":
            topic = "evu"
        elif prefix == "pv":
            topic = prefix
        elif prefix == "speicher":
            topic = "housebattery"
        else:
            raise FaultState.error("Fehler im Modul simcount: Unbekannter Präfix")
        return topic
    except Exception as e:
        process_error(e)


def read_ramdisk_file(name: str):
    try:
        with open('/var/www/html/openWB/ramdisk/' + name, 'r') as f:
            return f.read()
    except Exception as e:
        process_error(e)


def write_ramdisk_file(name: str, value):
    try:
        with open('/var/www/html/openWB/ramdisk/' + name, 'w') as f:
            f.write(str(value))
    except Exception as e:
        process_error(e)


class SimCountLegacy:
    def sim_count(
        self, power_present: float, topic: str = "", data: dict = {}, prefix: str = ""
    ) -> typing.Tuple[float, float]:
        """ emulate import export

        Parameters
        ----------
        power_present: aktuelle Leistung
        topic: Topic, ungenutzt
        data:  ungenutzt
        prefix: prefix für die ramdisk-Datei
        Return
        ------
        imported: importierte Energie
        exported: exportierte Energie
        """
        try:
            timestamp_present = time.time()
            power_previous, counter_export_present, counter_export_previous = 0, 0, 0
            counter_import_present, counter_import_previous = 0, 0
            timestamp_previous = 0.0
            start_new = True
            if os.path.isfile('/var/www/html/openWB/ramdisk/'+prefix+'sec0'):
                timestamp_previous = float(read_ramdisk_file(prefix+'sec0'))
                power_previous = int(float(read_ramdisk_file(prefix+'wh0')))
                try:
                    counter_import_present = int(float(read_ramdisk_file(prefix+'watt0pos')))
                except Exception:
                    counter_import_present = int(Restore().restore_value("watt0pos", prefix))
                counter_import_previous = counter_import_present
                try:
                    counter_export_present = int(float(read_ramdisk_file(prefix+'watt0neg')))
                except Exception:
                    counter_export_present = int(Restore().restore_value("watt0neg", prefix))
                if counter_export_present < 0:
                    # runs/simcount.py speichert das Zwischenergebnis des Exports negativ ab.
                    counter_export_present = counter_export_present * -1
                counter_export_previous = counter_export_present
                MainLogger().debug("simcount Zwischenergebnisse letzte Berechnung: Import: " +
                                   str(counter_import_previous) + " Export: " + str(counter_export_previous) +
                                   " Leistung: " + str(power_previous))
                start_new = False
            write_ramdisk_file(prefix+'sec0', "%22.6f" % timestamp_present)
            write_ramdisk_file(prefix+'wh0', int(power_present))

            if start_new:
                log.MainLogger().debug("Neue Simulation starten.")
                if prefix == "bezug":
                    imported = get_existing_imports_exports('bezugkwh')
                    exported = get_existing_imports_exports('einspeisungkwh')
                elif prefix == "pv":
                    imported = 0
                    exported = get_existing_imports_exports('pvkwh')
                else:
                    imported = get_existing_imports_exports('speicherikwh')
                    exported = get_existing_imports_exports('speicherekwh')
                return imported, exported
            else:
                # timestamp_previous = timestamp_previous + 1  # do not increment time if calculating areas!
                seconds_since_previous = timestamp_present - timestamp_previous
                imp_exp = calculate_import_export(
                    seconds_since_previous, power_previous, power_present)
                counter_export_present = counter_export_present + imp_exp[1]
                counter_import_present = counter_import_present + imp_exp[0]
                MainLogger().debug(
                    "simcount aufsummierte Energie: Bezug[Ws]: " + str(counter_import_present) + ", Einspeisung[Ws]: " +
                    str(counter_export_present)
                )
                energy_positive_kWh = counter_import_present / 3600
                energy_negative_kWh = counter_export_present / 3600
                MainLogger().info(
                    "simcount Ergebnis: Bezug[Wh]: " + str(energy_positive_kWh) +
                    ", Einspeisung[Wh]: " + str(energy_negative_kWh)
                )

                topic = get_topic(prefix)
                MainLogger().debug(
                    "simcount Zwischenergebnisse aktuelle Berechnung: Import: " + str(counter_import_present) +
                    " Export: " + str(counter_export_present) + " Leistung: " + str(power_present)
                )
                write_ramdisk_file(prefix+'watt0pos', counter_import_present)
                if counter_import_present != counter_import_previous:
                    pub.pub_single("openWB/"+topic+"/WHImported_temp", counter_import_present, no_json=True)
                write_ramdisk_file(prefix+'watt0neg', counter_export_present)
                if counter_export_present != counter_export_previous:
                    pub.pub_single("openWB/"+topic+"/WHExport_temp",
                                   counter_export_present, no_json=True)
                return energy_positive_kWh, energy_negative_kWh
        except Exception as e:
            process_error(e)


def get_existing_imports_exports(file: str) -> float:
    if os.path.isfile('/var/www/html/openWB/ramdisk/'+file):
        value = float(read_ramdisk_file(file))
        log.MainLogger().info("Es wurde ein vorhandener Zählerstand in "+file+" gefunden: "+str(value)+"Wh")
    else:
        value = 0
    return value


class Restore():
    def restore_value(self, value: str, prefix: str) -> float:
        result = 0
<<<<<<< HEAD
=======
        self.temp = ""
>>>>>>> b366235e
        try:
            self.value = value
            self.prefix = prefix
            client = mqtt.Client("openWB-simcount_restore-" + str(self.__getserial()))

            client.on_connect = self.__on_connect
            client.on_message = self.__on_message

            client.connect("localhost", 1883)
            client.loop_start()
            time.sleep(0.5)
            client.loop_stop()
            try:
                result = float(self.temp)
                if value == "watt0pos":
                    log.MainLogger().info(
                        "loadvars read openWB/"+get_topic(self.prefix)+"/WHImported_temp from mosquito "+str(self.temp))
                else:
                    log.MainLogger().info(
                        "loadvars read openWB/"+get_topic(self.prefix)+"/WHExport_temp from mosquito "+str(self.temp))
            except ValueError:
<<<<<<< HEAD
                MainLogger().info("Keine Werte auf dem Broker gefunden. neue Simulation gestartet.")
                self.temp = "0"
            write_ramdisk_file(prefix+value, self.temp)
            if value == "watt0pos":
                MainLogger().info(
                    "loadvars read openWB/"+get_topic(self.prefix)+"/WHImported_temp from mosquito "+str(self.temp))
            else:
                MainLogger().info(
                    "loadvars read openWB/"+get_topic(self.prefix)+"/WHExport_temp from mosquito "+str(self.temp))
=======
                log.MainLogger().info("Keine Werte auf dem Broker gefunden.")
                if prefix == "bezug":
                    file = "bezugkwh" if value == "watt0pos" else "einspeisungkwh"
                elif prefix == "pv":
                    file = "pvkwh"
                else:
                    file = "speicherikwh" if value == "watt0pos" else "speicherekwh"
                if os.path.isfile('/var/www/html/openWB/ramdisk/'+file):
                    result = get_existing_imports_exports(file) * 3600
                    self.temp = str(result)
            write_ramdisk_file(prefix+value, self.temp)
>>>>>>> b366235e
        except Exception:
            MainLogger().exception("Fehler in der Restore-Klasse")
        finally:
            return result

    def __on_connect(self, client, userdata, flags, rc):
        """ connect to broker and subscribe to set topics
        """
        try:
            topic = get_topic(self.prefix)
            if self.value == "watt0pos":
                client.subscribe("openWB/"+topic+"/WHImported_temp", 2)
            else:
                client.subscribe("openWB/"+topic+"/WHExport_temp", 2)
        except Exception:
            MainLogger().exception("Fehler in der Restore-Klasse")

    def __on_message(self, client, userdata, msg):
        """ wartet auf eingehende Topics.
        """
        self.temp = msg.payload

    def __getserial(self):
        """ Extract serial from cpuinfo file
        """
        try:
            with open('/proc/cpuinfo', 'r') as f:
                for line in f:
                    if line[0:6] == 'Serial':
                        return line[10:26]
                return "0000000000000000"
        except Exception:
            MainLogger().exception("Fehler in der Restore-Klasse")


class SimCount:
    def sim_count(
        self, power_present: float, topic: str = "", data: dict = {}, prefix: str = ""
    ) -> typing.Tuple[float, float]:
        """ emulate import export

        Parameters
        ----------
        power_present: aktuelle Leistung
        topic: str Topic, in welches veröffentlicht werden soll
        data: Komponenten-Daten
        Return
        ------
        imported: importierte Energie
        exported: exportierte Energie
        """
        try:
            timestamp_present = time.time()
            power_previous, counter_export_present, counter_import_present = 0, 0, 0
            timestamp_previous = 0.0
            start_new = True
            if "timestamp_present" in data:
                timestamp_previous = float(data["timestamp_present"])
                power_previous = int(data["power_present"])
                if "present_imported" in data:
                    counter_import_present = int(data["present_imported"])
                else:
                    counter_import_present = 0
                if "present_exported" in data:
                    counter_export_present = int(data["present_exported"])
                else:
                    counter_export_present = 0
                MainLogger().debug(
                    "Fortsetzen der Simulation: Importzähler: " + str(counter_import_present)+"Ws, Export-Zähler: " +
                    str(counter_export_present) + "Ws"
                )
                start_new = False
            pub.Pub().pub(topic+"simulation/timestamp_present", "%22.6f" % timestamp_present)
            pub.Pub().pub(topic+"simulation/power_present", power_present)

            if start_new:
                MainLogger().debug("Neue Simulation")
                pub.Pub().pub(topic+"simulation/present_imported", 0)
                pub.Pub().pub(topic+"simulation/present_exported", 0)
                return 0, 0
            else:
                # timestamp_previous = timestamp_previous + 1  # do not increment time if calculating areas!
                seconds_since_previous = timestamp_present - timestamp_previous
                imp_exp = calculate_import_export(
                    seconds_since_previous, power_previous, power_present)
                counter_export_present = counter_export_present + imp_exp[1]
                counter_import_present = counter_import_present + imp_exp[0]
                MainLogger().debug(
                    "simcount aufsummierte Energie: Bezug[Ws]: " + str(counter_import_present) +
                    ", Einspeisung[Ws]: " +
                    str(counter_export_present)
                )
                energy_positive_kWh = counter_import_present / 3600
                energy_negative_kWh = counter_export_present / 3600
                MainLogger().info(
                    "simcount Ergebnis: Bezug[Wh]: " + str(energy_positive_kWh) +
                    ", Einspeisung[Wh]: " + str(energy_negative_kWh)
                )
                MainLogger().debug(
                    "simcount Zwischenergebnisse aktuelle Berechnung: Import: " + str(counter_import_present) +
                    " Export: " + str(counter_export_present) + " Power: " + str(power_present)
                )
                pub.Pub().pub(topic+"simulation/present_imported", counter_import_present)
                pub.Pub().pub(topic+"simulation/present_exported", counter_export_present)
                return energy_positive_kWh, energy_negative_kWh
        except Exception as e:
            process_error(e)


Number = typing.Union[int, float]


def calculate_import_export(
    seconds_since_previous: Number, power1: Number, power2: Number
) -> typing.Tuple[Number, Number]:
    try:
        MainLogger().debug(
            "simcount Berechnungsgrundlage: vergangene Zeit [s]" + str(seconds_since_previous) +
            ", vorherige Leistung[W]: " + str(power1) + ", aktuelle Leistung[W]: " + str(power2)
        )
        power_low = min(power1, power2)
        power_high = max(power1, power2)
        gradient = (power_high - power_low) / seconds_since_previous
        # Berechnung der Gesamtfläche (ohne Beträge, Fläche unterhalb der x-Achse reduziert die Fläche oberhalb der
        # x-Achse)
        def energy_function(seconds): return .5 * gradient * seconds ** 2 + power_low * seconds

        energy_total = energy_function(seconds_since_previous)
        MainLogger().debug("simcount Gesamtenergie im Zeitintervall: "+str(energy_total))
        if power_low < 0 < power_high:
            # Berechnung der Fläche im vierten Quadranten -> Export
            power_zero_seconds = -power_low / gradient
            energy_exported = energy_function(power_zero_seconds)
            MainLogger().debug(
                "simcount exportierte Energie im Zeitintervall: "+str(energy_exported))
            # Betragsmäßige Gesamtfläche: oberhalb der x-Achse = Import, unterhalb der x-Achse: Export
            return energy_total - energy_exported, energy_exported * -1
        return (energy_total, 0) if energy_total >= 0 else (0, -energy_total)
    except Exception as e:
        process_error(e)


def run_cli(power_present: int, prefix: str):
    SimCountLegacy().sim_count(power_present=power_present, prefix=prefix)


if __name__ == "__main__":
    try:
        run_using_positional_cli_args(run_cli)
    except Exception as e:
        process_error(e)<|MERGE_RESOLUTION|>--- conflicted
+++ resolved
@@ -163,10 +163,7 @@
 class Restore():
     def restore_value(self, value: str, prefix: str) -> float:
         result = 0
-<<<<<<< HEAD
-=======
         self.temp = ""
->>>>>>> b366235e
         try:
             self.value = value
             self.prefix = prefix
@@ -188,17 +185,6 @@
                     log.MainLogger().info(
                         "loadvars read openWB/"+get_topic(self.prefix)+"/WHExport_temp from mosquito "+str(self.temp))
             except ValueError:
-<<<<<<< HEAD
-                MainLogger().info("Keine Werte auf dem Broker gefunden. neue Simulation gestartet.")
-                self.temp = "0"
-            write_ramdisk_file(prefix+value, self.temp)
-            if value == "watt0pos":
-                MainLogger().info(
-                    "loadvars read openWB/"+get_topic(self.prefix)+"/WHImported_temp from mosquito "+str(self.temp))
-            else:
-                MainLogger().info(
-                    "loadvars read openWB/"+get_topic(self.prefix)+"/WHExport_temp from mosquito "+str(self.temp))
-=======
                 log.MainLogger().info("Keine Werte auf dem Broker gefunden.")
                 if prefix == "bezug":
                     file = "bezugkwh" if value == "watt0pos" else "einspeisungkwh"
@@ -210,7 +196,6 @@
                     result = get_existing_imports_exports(file) * 3600
                     self.temp = str(result)
             write_ramdisk_file(prefix+value, self.temp)
->>>>>>> b366235e
         except Exception:
             MainLogger().exception("Fehler in der Restore-Klasse")
         finally:
