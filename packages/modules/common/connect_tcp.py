--- conflicted
+++ resolved
@@ -27,8 +27,8 @@
             self.tcp_client = ModbusTcpClient(ip_address, port)
             # Den Verbinungsaufbau übernimmt der tcp_client automatisch.
             self.name = name
-<<<<<<< HEAD
             self.id = id
+            self.decode_hex = codecs.getdecoder("hex_codec")
         except:
             log.MainLogger().exception(self.name)
 
@@ -38,11 +38,6 @@
             self.tcp_client.close()
         except:
             log.MainLogger().exception(self.name)
-=======
-            self.decode_hex = codecs.getdecoder("hex_codec")
-        except Exception as e:
-            log.MainLogger().error(self.name, e)
->>>>>>> 03508344
 
     def _log_connection_error(self):
         try:
@@ -116,12 +111,8 @@
     def read_registers(self, reg: int, len: int, id: int):
         try:
             resp = self.tcp_client.read_input_registers(reg, len, unit=id)
-<<<<<<< HEAD
-            return resp
-=======
             value = float(resp.registers[1])
             return value
->>>>>>> 03508344
         except pymodbus.exceptions.ConnectionException:
             self._log_connection_error()
         except AttributeError:
