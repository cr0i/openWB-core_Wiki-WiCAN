--- conflicted
+++ resolved
@@ -25,7 +25,6 @@
         self.num = cp_id
 
     def set(self, state: ChargepointState) -> None:
-<<<<<<< HEAD
         self.state = state
 
     def update(self):
@@ -35,24 +34,12 @@
         pub_to_broker("openWB/set/chargepoint/" + str(self.num) + "/get/imported", self.state.imported, 2)
         pub_to_broker("openWB/set/chargepoint/" + str(self.num) + "/get/exported", self.state.exported, 2)
         pub_to_broker("openWB/set/chargepoint/" + str(self.num) + "/get/power", self.state.power, 2)
+        pub_to_broker("openWB/set/chargepoint/" + str(self.num) + "/get/powers", self.state.powers, 2)
+        pub_to_broker("openWB/set/chargepoint/" + str(self.num) + "/get/frequency", self.state.frequency, 2)
         pub_to_broker("openWB/set/chargepoint/" + str(self.num) + "/get/phases_in_use", self.state.phases_in_use, 2)
         pub_to_broker("openWB/set/chargepoint/" + str(self.num) + "/get/charge_state", self.state.charge_state, 2)
         pub_to_broker("openWB/set/chargepoint/" + str(self.num) + "/get/plug_state", self.state.plug_state, 2)
         pub_to_broker("openWB/set/chargepoint/" + str(self.num) + "/get/rfid", self.state.rfid)
-=======
-        pub_to_broker("openWB/set/chargepoint/" + str(self.num) + "/get/voltages", state.voltages, 2)
-        pub_to_broker("openWB/set/chargepoint/" + str(self.num) + "/get/currents", state.currents, 2)
-        pub_to_broker("openWB/set/chargepoint/" + str(self.num) + "/get/power_factors", state.power_factors, 2)
-        pub_to_broker("openWB/set/chargepoint/" + str(self.num) + "/get/imported", state.imported, 2)
-        pub_to_broker("openWB/set/chargepoint/" + str(self.num) + "/get/exported", state.exported, 2)
-        pub_to_broker("openWB/set/chargepoint/" + str(self.num) + "/get/power", state.power, 2)
-        pub_to_broker("openWB/set/chargepoint/" + str(self.num) + "/get/powers", state.powers, 2)
-        pub_to_broker("openWB/set/chargepoint/" + str(self.num) + "/get/frequency", state.frequency, 2)
-        pub_to_broker("openWB/set/chargepoint/" + str(self.num) + "/get/phases_in_use", state.phases_in_use, 2)
-        pub_to_broker("openWB/set/chargepoint/" + str(self.num) + "/get/charge_state", state.charge_state, 2)
-        pub_to_broker("openWB/set/chargepoint/" + str(self.num) + "/get/plug_state", state.plug_state, 2)
-        pub_to_broker("openWB/set/chargepoint/" + str(self.num) + "/get/read_tag", state.read_tag)
->>>>>>> d12d26bc
 
 
 def get_chargepoint_value_store(id: int) -> ValueStore[ChargepointState]:
