--- conflicted
+++ resolved
@@ -26,11 +26,7 @@
             return InverterValueStoreRamdisk if ramdisk else InverterValueStoreBroker
 
 
-<<<<<<< HEAD
 def write_to_file(file: str, value, digits: int = None) -> None:
-=======
-def write_to_file(file: str, value, digits: int = None):
->>>>>>> 03508344
     try:
         if value != None:
             if digits != None:
@@ -74,13 +70,6 @@
 class BatteryValueStoreRamdisk(ValueStore):
     def set(self, num, power: float, soc: int, imported: float, exported: float):
         try:
-<<<<<<< HEAD
-            write_to_file("/speicherleistung", power, 0)
-            write_to_file("/speichersoc", soc, 0)
-            write_to_file("/speicherikwh", imported, 2)
-            write_to_file("/speicherekwh", exported, 2)
-            log.MainLogger().info('BAT Watt: ' + str(int(power)))
-=======
             power = write_to_file("/speicherleistung", power, 0)
             write_to_file("/speichersoc", soc, 0)
             write_to_file("/speicherikwh", imported, 2)
@@ -88,7 +77,6 @@
             log.MainLogger().info('BAT Watt: ' + str(power))
             log.MainLogger().info('BAT Einspeisung: ' + str(exported))
             log.MainLogger().info('BAT Bezug: ' + str(imported))
->>>>>>> 03508344
         except Exception as e:
             log.MainLogger().exception("Fehler im Modul store")
 
@@ -119,15 +107,6 @@
             write_to_file("/evupf1", power_factors[0], 2)
             write_to_file("/evupf2", power_factors[1], 2)
             write_to_file("/evupf3", power_factors[2], 2)
-<<<<<<< HEAD
-            write_to_file("/bezugkwh", imported)
-            write_to_file("/einspeisungkwh", exported)
-            write_to_file("/wattbezug", power_all, 0)
-            write_to_file("/evuhz", frequency, 2)
-            log.MainLogger().info('EVU Watt: ' + str(int(power_all)))
-            log.MainLogger().info('EVU Bezug: ' + str(int(imported)))
-            log.MainLogger().info('EVU Einspeisung: ' + str(int(exported)))
-=======
             imported = write_to_file("/bezugkwh", imported)
             exported = write_to_file("/einspeisungkwh", exported)
             power_all = write_to_file("/wattbezug", power_all, 0)
@@ -135,7 +114,6 @@
             log.MainLogger().info('EVU Watt: ' + str(power_all))
             log.MainLogger().info('EVU Bezug: ' + str(imported))
             log.MainLogger().info('EVU Einspeisung: ' + str(exported))
->>>>>>> 03508344
         except Exception as e:
             log.MainLogger().exception("Fehler im Modul store")
 
@@ -158,21 +136,13 @@
 class InverterValueStoreRamdisk(ValueStore):
     def set(self, num, power: float, counter: float, currents: List[float]):
         try:
-<<<<<<< HEAD
-            write_to_file("/pvwatt", power, 0)
-=======
             power = write_to_file("/pvwatt", power, 0)
->>>>>>> 03508344
             write_to_file("/pvkwh", counter, 3)
             write_to_file("/pvkwhk", counter/1000, 3)
             write_to_file("/pva1", currents[0], 1)
             write_to_file("/pva2", currents[1], 1)
             write_to_file("/pva3", currents[2], 1)
-<<<<<<< HEAD
-            log.MainLogger().info('PV Watt: ' + str(int(power)))
-=======
             log.MainLogger().info('PV Watt: ' + str(power))
->>>>>>> 03508344
         except Exception as e:
             log.MainLogger().exception("Fehler im Modul store")
 
