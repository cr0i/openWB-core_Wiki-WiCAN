from abc import abstractmethod
from collections.abc import Iterable
from typing import Callable, Generic, TypeVar, Union

<<<<<<< HEAD
from helpermodules import compatibility
from helpermodules import log
from helpermodules import pub
from modules.common.component_state import BatState, CounterState, InverterState
from modules.common.fault_state import FaultState
=======
try:
    from ..common.module_error import ModuleError, ModuleErrorLevel
    from ...helpermodules import compatibility
    from ...helpermodules import log
    from ...helpermodules.pub import Pub
    from .component_state import BatState, CounterState, InverterState
except (ImportError, ValueError, SystemError):
    from helpermodules import compatibility
    from helpermodules import log
    from helpermodules.pub import Pub
    from modules.common.module_error import ModuleError, ModuleErrorLevel
    from .component_state import BatState, CounterState, InverterState
>>>>>>> 0e77f631


def process_error(e):
    raise FaultState.error(__name__+" "+str(type(e))+" "+str(e)) from e


def write_array_to_files(prefix: str, values: Iterable, digits: int = None):
    for index, value in enumerate(values):
        write_to_file(prefix + str(index + 1), value, digits)


def write_to_file(file: str, value, digits: Union[int, None] = None) -> None:
    try:
        rounding = get_rounding_function_by_digits(digits)
        with open("/var/www/html/openWB/ramdisk/" + file, "w") as f:
            f.write(str(rounding(value)))
        return value
    except Exception as e:
        process_error(e)


def get_rounding_function_by_digits(digits: Union[int, None]) -> Callable:
    if digits is None:
        return lambda value: value
    elif digits == 0:
        return int
    else:
        return lambda value: round(value, digits)


def pub_to_broker(topic: str, value, digits: Union[int, None] = None) -> None:
    rounding = get_rounding_function_by_digits(digits)
    try:
        if isinstance(value, list):
            Pub().pub(topic, [rounding(v) for v in value])
        else:
            Pub().pub(topic, rounding(value))
    except Exception as e:
        process_error(e)


T = TypeVar("T")


class ValueStore(Generic[T]):
    @abstractmethod
    def set(self, state: T) -> None:
        pass


class BatteryValueStoreRamdisk(ValueStore[BatState]):
    def __init__(self, component_num: int) -> None:
        self.num = component_num

    def set(self, bat_state: BatState):
        try:
            power = write_to_file("/speicherleistung", bat_state.power, 0)
            write_to_file("/speichersoc", bat_state.soc, 0)
            write_to_file("/speicherikwh", bat_state.imported, 2)
            write_to_file("/speicherekwh", bat_state.exported, 2)
            log.MainLogger().info('BAT Watt: ' + str(power))
            log.MainLogger().info('BAT Einspeisung: ' +
                                  str(bat_state.exported))
            log.MainLogger().info('BAT Bezug: ' + str(bat_state.imported))
        except Exception as e:
            process_error(e)


class BatteryValueStoreBroker(ValueStore[BatState]):
    def __init__(self, component_num: int) -> None:
        self.num = component_num

    def set(self, bat_state: BatState):
        try:
            pub_to_broker("openWB/set/bat/" + str(self.num) + "/get/power",
                          bat_state.power, 2)
            pub_to_broker("openWB/set/bat/" + str(self.num) + "/get/soc",
                          bat_state.soc, 0)
            pub_to_broker("openWB/set/bat/" + str(self.num) + "/get/imported",
                          bat_state.imported, 2)
            pub_to_broker("openWB/set/bat/" + str(self.num) + "/get/exported",
                          bat_state.exported, 2)
        except Exception as e:
            process_error(e)


class CounterValueStoreRamdisk(ValueStore[CounterState]):
    def __init__(self, component_num: int) -> None:
        self.num = component_num

    def set(self, counter_state: CounterState):
        try:
            write_array_to_files("/evuv", counter_state.voltages, 1)
            write_array_to_files("/bezuga", counter_state.currents, 1)
            write_array_to_files("/bezugw", counter_state.powers, 0)
            write_array_to_files("/evupf", counter_state.power_factors, 2)
            imported = write_to_file("/bezugkwh", counter_state.imported)
            exported = write_to_file("/einspeisungkwh", counter_state.exported)
            power_all = write_to_file("/wattbezug", counter_state.power_all, 0)
            write_to_file("/evuhz", counter_state.frequency, 2)
            log.MainLogger().info('EVU Watt: ' + str(power_all))
            log.MainLogger().info('EVU Bezug: ' + str(imported))
            log.MainLogger().info('EVU Einspeisung: ' + str(exported))
        except Exception as e:
            process_error(e)


class CounterValueStoreBroker(ValueStore[CounterState]):
    def __init__(self, component_num: int) -> None:
        self.num = component_num

    def set(self, counter_state: CounterState):
        try:
            pub_to_broker(
                "openWB/set/counter/" + str(self.num) + "/get/voltage",
                counter_state.voltages, 2)
            pub_to_broker(
                "openWB/set/counter/" + str(self.num) + "/get/current",
                counter_state.currents, 2)
            pub_to_broker(
                "openWB/set/counter/" + str(self.num) + "/get/power_phase",
                counter_state.powers, 2)
            pub_to_broker(
                "openWB/set/counter/" + str(self.num) + "/get/power_factors",
                counter_state.power_factors, 2)
            pub_to_broker(
                "openWB/set/counter/" + str(self.num) + "/get/imported",
                counter_state.imported)
            pub_to_broker(
                "openWB/set/counter/" + str(self.num) + "/get/exported",
                counter_state.exported)
            pub_to_broker(
                "openWB/set/counter/" + str(self.num) + "/get/power_all",
                counter_state.power_all)
            pub_to_broker(
                "openWB/set/counter/" + str(self.num) + "/get/frequency",
                counter_state.frequency)
        except Exception as e:
            process_error(e)


class InverterValueStoreRamdisk(ValueStore[InverterState]):
    def __init__(self, component_num: int) -> None:
        self.num = component_num

    def set(self, inverter_state: InverterState):
        try:
            if self.num == 1:
                filename_extension = ""
            elif self.num == 2:
                filename_extension = "2"
            else:
                raise FaultState.error("Unbekannte PV-Nummer "+str(self.num))
            power = write_to_file("/pv"+filename_extension+"watt", inverter_state.power, 0)
            write_to_file("/pv"+filename_extension+"kwh", inverter_state.counter, 3)
            write_to_file("/pv"+filename_extension+"kwhk", inverter_state.counter/1000, 3)
            write_array_to_files("/pv"+filename_extension+"a", inverter_state.currents, 1)
            log.MainLogger().info('PV Watt: ' + str(power))
        except Exception as e:
            process_error(e)


class InverterValueStoreBroker(ValueStore[InverterState]):
    def __init__(self, component_num: int) -> None:
        self.num = component_num

    def set(self, inverter_state: InverterState):
        try:
            pub_to_broker("openWB/set/pv/" + str(self.num) + "/get/power",
                          inverter_state.power, 2)
            pub_to_broker("openWB/set/pv/" + str(self.num) + "/get/counter",
                          inverter_state.counter, 3)
            pub_to_broker("openWB/set/pv/" + str(self.num) + "/get/currents",
                          inverter_state.currents, 1)
        except Exception as e:
            process_error(e)


def get_bat_value_store(component_num: int) -> ValueStore[BatState]:
    if compatibility.is_ramdisk_in_use():
        return BatteryValueStoreRamdisk(component_num)
    else:
        return BatteryValueStoreBroker(component_num)


def get_counter_value_store(component_num: int) -> ValueStore[CounterState]:
    if compatibility.is_ramdisk_in_use():
        return CounterValueStoreRamdisk(component_num)
    else:
        return CounterValueStoreBroker(component_num)


def get_inverter_value_store(component_num: int) -> ValueStore[InverterState]:
    if compatibility.is_ramdisk_in_use():
        return InverterValueStoreRamdisk(component_num)
    else:
        return InverterValueStoreBroker(component_num)<|MERGE_RESOLUTION|>--- conflicted
+++ resolved
@@ -2,26 +2,11 @@
 from collections.abc import Iterable
 from typing import Callable, Generic, TypeVar, Union
 
-<<<<<<< HEAD
 from helpermodules import compatibility
 from helpermodules import log
 from helpermodules import pub
 from modules.common.component_state import BatState, CounterState, InverterState
 from modules.common.fault_state import FaultState
-=======
-try:
-    from ..common.module_error import ModuleError, ModuleErrorLevel
-    from ...helpermodules import compatibility
-    from ...helpermodules import log
-    from ...helpermodules.pub import Pub
-    from .component_state import BatState, CounterState, InverterState
-except (ImportError, ValueError, SystemError):
-    from helpermodules import compatibility
-    from helpermodules import log
-    from helpermodules.pub import Pub
-    from modules.common.module_error import ModuleError, ModuleErrorLevel
-    from .component_state import BatState, CounterState, InverterState
->>>>>>> 0e77f631
 
 
 def process_error(e):
