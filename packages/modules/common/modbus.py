#!/usr/bin/env python3
"""Modul für einfache Modbusoperationen.

Das Modul baut eine Modbus-TCP-Verbindung auf. Es gibt verschiedene Funktionen, um die gelesenen Register zu
formatieren.
"""
from enum import Enum
from typing import Callable, Iterable, Union, overload, List
import struct
import pymodbus
from pymodbus.client.sync import ModbusTcpClient
from pymodbus.constants import Endian
from pymodbus.payload import BinaryPayloadDecoder

from helpermodules.log import MainLogger
from modules.common.fault_state import FaultState


class ModbusDataType(Enum):
    UINT_8 = 8, "decode_8bit_uint"
    UINT_16 = 16, "decode_16bit_uint"
    UINT_32 = 32, "decode_32bit_uint"
    UINT_64 = 64, "decode_64bit_uint"
    INT_8 = 8, "decode_8bit_int"
    INT_16 = 16, "decode_16bit_int"
    INT_32 = 32, "decode_32bit_int"
    INT_64 = 64, "decode_64bit_int"
    FLOAT_16 = 16, "decode_16bit_float"
    FLOAT_32 = 32, "decode_32bit_float"
    FLOAT_64 = 64, "decode_64bit_float"

    def __init__(self, bits: int, decoding_method: str):
        self.bits = bits
        self.decoding_method = decoding_method


_MODBUS_HOLDING_REGISTER_SIZE = 16
Number = Union[int, float]


class ModbusClient:
    def __init__(self, address: str, port: int = 502):
        self.delegate = ModbusTcpClient(address, port)
        self.address = address
        self.port = port

    def __enter__(self):
        self.delegate.__enter__()
        return self

    def __exit__(self, klass, value, traceback):
        self.delegate.__exit__(klass, value, traceback)

    def close_connection(self) -> None:
        try:
            MainLogger().debug("Close Modbus TCP connection")
            self.delegate.close()
        except Exception as e:
            raise FaultState.error(__name__+" "+str(type(e))+" " +
                                   str(e)) from e

    def __read_registers(self, read_register_method: Callable,
                         address: int,
                         types: Union[Iterable[ModbusDataType], ModbusDataType],
                         byteorder: Endian = Endian.Big,
                         wordorder: Endian = Endian.Big,
                         **kwargs):
        try:
            multi_request = isinstance(types, Iterable)
            if not multi_request:
                types = [types]

            def divide_rounding_up(numerator: int, denominator: int):
                return -(-numerator // denominator)

            number_of_addresses = sum(divide_rounding_up(
                t.bits, _MODBUS_HOLDING_REGISTER_SIZE) for t in types)
            response = read_register_method(
                address, number_of_addresses, **kwargs)
            if response.isError():
                raise FaultState.error(__name__+" "+str(response))
            decoder = BinaryPayloadDecoder.fromRegisters(response.registers, byteorder, wordorder)
<<<<<<< HEAD
            result = [getattr(decoder, t.decoding_method)() for t in types]
=======
            result = [struct.unpack(">e", struct.pack(">H", decoder.decode_16bit_uint())) if t ==
                      ModbusDataType.FLOAT_16 else getattr(decoder, t.decoding_method)() for t in types]
>>>>>>> 0df2d8b8
            return result if multi_request else result[0]
        except pymodbus.exceptions.ConnectionException as e:
            raise FaultState.error(
                "TCP-Client konnte keine Verbindung zu " + str(self.address) + ":" + str(self.port) +
                " aufbauen. Bitte Einstellungen (IP-Adresse, ..) und " + "Hardware-Anschluss pruefen.") from e
        except pymodbus.exceptions.ModbusIOException as e:
            raise FaultState.warning(
                "TCP-Client " + str(self.address) + ":" + str(self.port) +
                " konnte keinen Wert abfragen. Falls vorhanden, parallele Verbindungen, zB. node red," +
                "beenden und bei anhaltender Fehlermeldung Zaehler neustarten.") from e
        except Exception as e:
            raise FaultState.error(__name__+" "+str(type(e))+" " +
                                   str(e)) from e

    @overload
    def read_holding_registers(self, address: int, types: Iterable[ModbusDataType], byteorder: Endian = Endian.Big,
                               wordorder: Endian = Endian.Big, **kwargs) -> List[Number]:
        pass

    @overload
    def read_holding_registers(self, address: int, types: ModbusDataType, byteorder: Endian = Endian.Big,
                               wordorder: Endian = Endian.Big, **kwargs) -> Number:
        pass

    def read_holding_registers(self, address: int,
                               types: Union[Iterable[ModbusDataType], ModbusDataType],
                               byteorder: Endian = Endian.Big,
                               wordorder: Endian = Endian.Big,
                               **kwargs):
        return self.__read_registers(
            self.delegate.read_holding_registers, address, types, byteorder, wordorder, **kwargs
        )

    @overload
    def read_input_registers(self, address: int, types: Iterable[ModbusDataType], byteorder: Endian = Endian.Big,
                             wordorder: Endian = Endian.Big,
                             **kwargs) -> List[Number]:
        pass

    @overload
    def read_input_registers(self, address: int, types: ModbusDataType, byteorder: Endian = Endian.Big,
                             wordorder: Endian = Endian.Big, **kwargs) -> Number:
        pass

    def read_input_registers(self, address: int,
                             types: Union[Iterable[ModbusDataType], ModbusDataType],
                             byteorder: Endian = Endian.Big,
                             wordorder: Endian = Endian.Big,
                             **kwargs):
        return self.__read_registers(self.delegate.read_input_registers, address, types, byteorder, wordorder, **kwargs)<|MERGE_RESOLUTION|>--- conflicted
+++ resolved
@@ -80,12 +80,8 @@
             if response.isError():
                 raise FaultState.error(__name__+" "+str(response))
             decoder = BinaryPayloadDecoder.fromRegisters(response.registers, byteorder, wordorder)
-<<<<<<< HEAD
-            result = [getattr(decoder, t.decoding_method)() for t in types]
-=======
             result = [struct.unpack(">e", struct.pack(">H", decoder.decode_16bit_uint())) if t ==
                       ModbusDataType.FLOAT_16 else getattr(decoder, t.decoding_method)() for t in types]
->>>>>>> 0df2d8b8
             return result if multi_request else result[0]
         except pymodbus.exceptions.ConnectionException as e:
             raise FaultState.error(
