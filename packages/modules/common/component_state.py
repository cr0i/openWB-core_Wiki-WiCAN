--- conflicted
+++ resolved
@@ -1,9 +1,5 @@
-<<<<<<< HEAD
 import logging
-from typing import List, Optional
-=======
 from typing import List, Optional, Tuple
->>>>>>> d12d26bc
 
 from helpermodules.auto_str import auto_str
 
