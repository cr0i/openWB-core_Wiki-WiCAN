#!/usr/bin/env python3
import logging
from typing import Dict, Union

from dataclass_utils import dataclass_from_dict
from modules.common import modbus
from modules.common.component_state import CounterState
from modules.common.component_type import ComponentDescriptor
from modules.common.fault_state import ComponentInfo
from modules.common.modbus import ModbusDataType
from modules.common.store import get_counter_value_store
from modules.solaredge.config import SolaredgeCounterSetup
from modules.solaredge.scale import create_scaled_reader
from modules.solaredge.meter import SolaredgeMeterRegisters

log = logging.getLogger(__name__)


class SolaredgeCounter:
    def __init__(self,
                 device_id: int,
                 component_config: Union[Dict, SolaredgeCounterSetup],
                 tcp_client: modbus.ModbusTcpClient_) -> None:
        self.component_config = dataclass_from_dict(SolaredgeCounterSetup, component_config)
        self.__tcp_client = tcp_client
<<<<<<< HEAD
        self.store = get_counter_value_store(self.component_config.id)
=======
        self.registers = SolaredgeMeterRegisters()
        self.__store = get_counter_value_store(self.component_config.id)
>>>>>>> 10d06f3d
        self.component_info = ComponentInfo.from_component_config(self.component_config)
        self._read_scaled_int16 = create_scaled_reader(
            self.__tcp_client, self.component_config.configuration.modbus_id, ModbusDataType.INT_16
        )
        self._read_scaled_uint32 = create_scaled_reader(
            self.__tcp_client, self.component_config.configuration.modbus_id, ModbusDataType.UINT_32
        )

    def update(self):
        powers = [-power for power in self._read_scaled_int16(self.registers.powers, 4)]
        currents = self._read_scaled_int16(self.registers.currents, 3)
        voltages = self._read_scaled_int16(self.registers.voltages, 7)[:3]
        frequency = self._read_scaled_int16(self.registers.frequency, 1)[0]
        power_factors = [power_factor /
                         100 for power_factor in self._read_scaled_int16(self.registers.power_factors, 3)]
        counter_values = self._read_scaled_uint32(self.registers.imp_exp, 8)
        counter_exported, counter_imported = [counter_values[i] for i in [0, 4]]
        counter_state = CounterState(
            imported=counter_imported,
            exported=counter_exported,
            power=powers[0],
            powers=powers[1:],
            voltages=voltages,
            currents=currents,
            power_factors=power_factors,
            frequency=frequency
        )
        self.store.set(counter_state)


component_descriptor = ComponentDescriptor(configuration_factory=SolaredgeCounterSetup)<|MERGE_RESOLUTION|>--- conflicted
+++ resolved
@@ -23,12 +23,8 @@
                  tcp_client: modbus.ModbusTcpClient_) -> None:
         self.component_config = dataclass_from_dict(SolaredgeCounterSetup, component_config)
         self.__tcp_client = tcp_client
-<<<<<<< HEAD
+        self.registers = SolaredgeMeterRegisters()
         self.store = get_counter_value_store(self.component_config.id)
-=======
-        self.registers = SolaredgeMeterRegisters()
-        self.__store = get_counter_value_store(self.component_config.id)
->>>>>>> 10d06f3d
         self.component_info = ComponentInfo.from_component_config(self.component_config)
         self._read_scaled_int16 = create_scaled_reader(
             self.__tcp_client, self.component_config.configuration.modbus_id, ModbusDataType.INT_16
