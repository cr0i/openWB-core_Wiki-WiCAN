#!/usr/bin/env python3
""" Modul zum Auslesen von Alpha Ess Speichern, Zählern und Wechselrichtern.
"""
import sys
from typing import Dict, List, Union

from helpermodules import log
from modules.common import modbus
from modules.common.abstract_device import AbstractDevice
from modules.common.component_state import SingleComponentUpdateContext
from modules.alpha_ess import bat
from modules.alpha_ess import counter
from modules.alpha_ess import inverter


def get_default_config() -> dict:
    return {
        "name": "Alpha ESS",
        "type": "alpha_ess",
        "id": 0
    }


alpha_ess_component_classes = Union[bat.AlphaEssBat, counter.AlphaEssCounter, inverter.AlphaEssInverter]


class Device(AbstractDevice):
    COMPONENT_TYPE_TO_CLASS = {
        "bat": bat.AlphaEssBat,
        "counter": counter.AlphaEssCounter,
        "inverter": inverter.AlphaEssInverter
    }

    def __init__(self, device_config: dict) -> None:
<<<<<<< HEAD
        self._components = []  # type: List[Union[bat.AlphaEssBat, counter.AlphaEssCounter, inverter.AlphaEssInverter]]
=======
        self._components = {}  # type: Dict[str, alpha_ess_component_classes]
>>>>>>> 30043219
        try:
            self.client = modbus.ModbusClient("192.168.193.125", 8899)
            self.device_config = device_config
        except Exception:
            log.MainLogger().exception("Fehler im Modul "+device_config["name"])

    def add_component(self, component_config: dict) -> None:
        component_type = component_config["type"]
        if component_type in self.COMPONENT_TYPE_TO_CLASS:
            self._components["component"+str(component_config["id"])] = (self.COMPONENT_TYPE_TO_CLASS[component_type](
                self.device_config["id"], component_config, self.client))

    def get_values(self) -> None:
        log.MainLogger().debug("Start device reading" + str(self._components))
        if self._components:
            for component in self._components:
                # Auch wenn bei einer Komponente ein Fehler auftritt, sollen alle anderen noch ausgelesen werden.
                with SingleComponentUpdateContext(self._components[component].component_info):
                    self._components[component].update()
        else:
            log.MainLogger().warning(
                self.device_config["name"] +
                ": Es konnten keine Werte gelesen werden, da noch keine Komponenten konfiguriert wurden."
            )


def read_legacy(argv: List[str]) -> None:
    COMPONENT_TYPE_TO_MODULE = {
        "bat": bat,
        "counter": counter,
        "inverter": inverter
    }
    component_type = argv[1]
    version = int(argv[2])
    try:
        num = int(argv[3])
    except IndexError:
        num = None

    device_config = get_default_config()
    dev = Device(device_config)
    if component_type in COMPONENT_TYPE_TO_MODULE:
        component_config = COMPONENT_TYPE_TO_MODULE[component_type].get_default_config()
    else:
        raise Exception(
            "illegal component type " + component_type + ". Allowed values: " +
            ','.join(COMPONENT_TYPE_TO_MODULE.keys())
        )
    component_config["id"] = num
    component_config["configuration"]["version"] = version
    dev.add_component(component_config)

    log.MainLogger().debug('alpha_ess Version: ' + str(version))

    dev.get_values()


if __name__ == "__main__":
    try:
        read_legacy(sys.argv)
    except Exception:
        log.MainLogger().exception("Fehler im Alpha Ess Skript")<|MERGE_RESOLUTION|>--- conflicted
+++ resolved
@@ -32,11 +32,7 @@
     }
 
     def __init__(self, device_config: dict) -> None:
-<<<<<<< HEAD
-        self._components = []  # type: List[Union[bat.AlphaEssBat, counter.AlphaEssCounter, inverter.AlphaEssInverter]]
-=======
         self._components = {}  # type: Dict[str, alpha_ess_component_classes]
->>>>>>> 30043219
         try:
             self.client = modbus.ModbusClient("192.168.193.125", 8899)
             self.device_config = device_config
