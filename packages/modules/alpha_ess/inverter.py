#!/usr/bin/env python3

from helpermodules.log import MainLogger
from modules.common import modbus
from modules.common import simcount
from modules.common.component_state import InverterState
from modules.common.fault_state import ComponentInfo
from modules.common.modbus import ModbusDataType
from modules.common.store import get_inverter_value_store


def get_default_config() -> dict:
    return {
        "name": "Alpha ESS Wechselrichter",
        "id": 0,
        "type": "inverter",
        "configuration": {
            "version": 1
        }
    }


class AlphaEssInverter:
    def __init__(self, device_id: int, component_config: dict, tcp_client: modbus.ModbusClient) -> None:
        self.__device_id = device_id
        self.component_config = component_config
        self.__tcp_client = tcp_client
        self.__sim_count = simcount.SimCountFactory().get_sim_counter()()
        self.__simulation = {}
        self.__store = get_inverter_value_store(component_config["id"])
        self.component_info = ComponentInfo.from_component_config(component_config)

<<<<<<< HEAD
    def update(self) -> None:
        MainLogger().debug(
=======
    def update(self, unit_id: int) -> None:
        log.MainLogger().debug(
>>>>>>> b366235e
            "Komponente "+self.component_config["name"]+" auslesen.")
        reg_p = self.__version_factory(
            self.component_config["configuration"]["version"])
        power = self.__get_power(unit_id, reg_p)

        topic_str = "openWB/set/system/device/" + \
            str(self.__device_id)+"/component/" + \
            str(self.component_config["id"])+"/"
        _, counter = self.__sim_count.sim_count(
            power, topic=topic_str, data=self.__simulation, prefix="pv")
        inverter_state = InverterState(
            power=power,
            counter=counter
        )
        self.__store.set(inverter_state)

    def __version_factory(self, version: int) -> int:
        return 0x0012 if version == 0 else 0x00A1

    def __get_power(self, unit: int, reg_p: int) -> int:
        with self.__tcp_client:
            powers = [
                self.__tcp_client.read_holding_registers(address, ModbusDataType.INT_32, unit=unit)
                for address in [reg_p, 0x041F, 0x0423, 0x0427]
            ]
        powers[0] = abs(powers[0])
        power = sum(powers) * -1
        MainLogger().debug("Alpha Ess Leistung: "+str(power)+", WR-Register: " + str(powers))
        return power<|MERGE_RESOLUTION|>--- conflicted
+++ resolved
@@ -30,13 +30,8 @@
         self.__store = get_inverter_value_store(component_config["id"])
         self.component_info = ComponentInfo.from_component_config(component_config)
 
-<<<<<<< HEAD
-    def update(self) -> None:
+    def update(self, unit_id: int) -> None:
         MainLogger().debug(
-=======
-    def update(self, unit_id: int) -> None:
-        log.MainLogger().debug(
->>>>>>> b366235e
             "Komponente "+self.component_config["name"]+" auslesen.")
         reg_p = self.__version_factory(
             self.component_config["configuration"]["version"])
