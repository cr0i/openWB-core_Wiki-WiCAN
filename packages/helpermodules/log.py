"""Singelton für das Logger-Modul
"""

<<<<<<< HEAD
import logging
from pathlib import Path
import subprocess
=======
import os
import traceback
import sys
from datetime import datetime, timezone
>>>>>>> 30043219

debug_logger = None
debug_fhandler = None
debug_lock = None
data_logger = None
data_fhandler = None
data_lock = None
mqtt_logger = None
mqtt_fhandler = None
mqtt_lock = None


class MainLogger:
    instance = None

    def __init__(self):
        if not MainLogger.instance:
<<<<<<< HEAD
            MainLogger.instance = logging.getLogger("main")
            MainLogger.instance.setLevel(logging.DEBUG)
            formatter = logging.Formatter(
                '%(asctime)s - {%(pathname)s:%(lineno)s} - %(levelname)s - %(message)s')
            fh = logging.FileHandler(
                '/var/www/html/openWB/ramdisk/main.log')
            fh.setLevel(logging.DEBUG)
            fh.setFormatter(formatter)
            MainLogger.instance.addHandler(fh)

    def __getattr__(self, name):
        return getattr(self.instance, name)


class MqttLogger:
    instance = None

    def __init__(self):
        if not MqttLogger.instance:
            MqttLogger.instance = logging.getLogger("mqtt")
            MqttLogger.instance.setLevel(logging.DEBUG)
            formatter = logging.Formatter(
                '%(asctime)s - %(name)s - %(levelname)s - %(message)s')
            fh = logging.FileHandler('/var/www/html/openWB/ramdisk/mqtt.log')
            fh.setLevel(logging.DEBUG)
            fh.setFormatter(formatter)
            MqttLogger.instance.addHandler(fh)

    def __getattr__(self, name):
        return getattr(self.instance, name)


def cleanup_logfiles():
    """ ruft das Skript zum Kürzen der Logfiles auf.
    """
    MainLogger().debug("Logdateien kuerzen")
    parent_file = Path(__file__).resolve().parents[2]
    subprocess.run([str(parent_file / "runs" / "cleanup_log.sh"), str(parent_file / "ramdisk" / "main.log")])
    subprocess.run([str(parent_file / "runs" / "cleanup_log.sh"), str(parent_file / "ramdisk" / "mqtt.log")])
=======
            MainLogger.instance = MainLogger.__Logger()

    def __getattr__(self, name):
        return getattr(self.instance, name)
>>>>>>> 30043219
<|MERGE_RESOLUTION|>--- conflicted
+++ resolved
@@ -1,16 +1,9 @@
 """Singelton für das Logger-Modul
 """
 
-<<<<<<< HEAD
 import logging
 from pathlib import Path
 import subprocess
-=======
-import os
-import traceback
-import sys
-from datetime import datetime, timezone
->>>>>>> 30043219
 
 debug_logger = None
 debug_fhandler = None
@@ -24,11 +17,10 @@
 
 
 class MainLogger:
-    instance = None
+    instance = None  # type: logging.Logger
 
     def __init__(self):
         if not MainLogger.instance:
-<<<<<<< HEAD
             MainLogger.instance = logging.getLogger("main")
             MainLogger.instance.setLevel(logging.DEBUG)
             formatter = logging.Formatter(
@@ -38,6 +30,10 @@
             fh.setLevel(logging.DEBUG)
             fh.setFormatter(formatter)
             MainLogger.instance.addHandler(fh)
+
+    def set_log_level(self, level):
+        level_conversion = {0: logging.WARNING, 1: logging.INFO, 2: logging.DEBUG}
+        MainLogger.instance.setLevel(level_conversion[level])
 
     def __getattr__(self, name):
         return getattr(self.instance, name)
@@ -67,10 +63,4 @@
     MainLogger().debug("Logdateien kuerzen")
     parent_file = Path(__file__).resolve().parents[2]
     subprocess.run([str(parent_file / "runs" / "cleanup_log.sh"), str(parent_file / "ramdisk" / "main.log")])
-    subprocess.run([str(parent_file / "runs" / "cleanup_log.sh"), str(parent_file / "ramdisk" / "mqtt.log")])
-=======
-            MainLogger.instance = MainLogger.__Logger()
-
-    def __getattr__(self, name):
-        return getattr(self.instance, name)
->>>>>>> 30043219
+    subprocess.run([str(parent_file / "runs" / "cleanup_log.sh"), str(parent_file / "ramdisk" / "mqtt.log")])