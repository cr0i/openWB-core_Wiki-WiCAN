--- conflicted
+++ resolved
@@ -763,11 +763,9 @@
 			<div class="row">
 				<div class="col-xs-4">
 
-<<<<<<< HEAD
-				<!-- master -->	Ver 1.05 beta				</div>
-=======
-				<!-- master -->	Ver 1.02 beta				</div>
->>>>>>> 88e6a8cd
+
+				<!-- beta -->	Ver 1.05 beta				</div>
+
 
 				<div class="col-xs-4 text-center">
 					<a href="http://openwb.de">www.openwb.de</a>
