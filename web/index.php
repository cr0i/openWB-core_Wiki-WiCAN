--- conflicted
+++ resolved
@@ -659,11 +659,7 @@
 			</div> -->
 			<div class="row">
 				<div class="col-xs-4">
-<<<<<<< HEAD
-				<!-- master -->	Ver0.99				</div>
-=======
 				<!-- stable -->	Ver 0.99				</div>
->>>>>>> 13a48728
 				<div class="col-xs-4 text-center">
 					<a href="http://openwb.de">www.openwb.de</a>
 
