<!DOCTYPE html>
<html lang="en">

<head>
	<script src="js/jquery-1.11.1.min.js"></script>
	<meta charset="UTF-8">
	<meta http-equiv="X-UA-Compatible" content="IE=edge">
	<meta name="viewport" content="width=device-width, initial-scale=1">
	<title>OpenWB</title>
	<meta name="description" content="OpenWB" />
	<meta name="keywords" content="OpenWB" />
	<meta name="author" content="Kevin Wieland" />
	<!-- Favicons (created with http://realfavicongenerator.net/)-->
	<link rel="apple-touch-icon" sizes="57x57" href="img/favicons/apple-touch-icon-57x57.png">
	<link rel="apple-touch-icon" sizes="60x60" href="img/favicons/apple-touch-icon-60x60.png">
	<link rel="icon" type="image/png" href="img/favicons/favicon-32x32.png" sizes="32x32">
	<link rel="icon" type="image/png" href="img/favicons/favicon-16x16.png" sizes="16x16">
	<link rel="manifest" href="img/favicons/manifest.json">
	<link rel="shortcut icon" href="img/favicons/favicon.ico">
	<meta name="msapplication-TileColor" content="#00a8ff">
	<meta name="msapplication-config" content="img/favicons/browserconfig.xml">
	<meta name="theme-color" content="#ffffff">
	<!-- Normalize -->
	<link rel="stylesheet" type="text/css" href="css/normalize.css">
	<!-- Bootstrap -->
	<link rel="stylesheet" type="text/css" href="css/bootstrap.css">
	<!-- Owl -->
	<link rel="stylesheet" type="text/css" href="css/owl.css">
	<!-- Animate.css -->
	<link rel="stylesheet" type="text/css" href="css/animate.css">
	<!-- Font Awesome -->
	<link rel="stylesheet" type="text/css" href="fonts/font-awesome-4.1.0/css/font-awesome.min.css">
	<!-- Elegant Icons -->
	<link rel="stylesheet" type="text/css" href="fonts/eleganticons/et-icons.css">
	<!-- Main style -->
	<link rel="stylesheet" type="text/css" href="css/cardio.css">
</head>
<script src="live.js"></script>

<?php
	$result = '';
	$lines = file('/var/www/html/openWB/openwb.conf');
	foreach($lines as $line) {
		if(strpos($line, "minimalstromstaerke=") !== false) {
			list(, $minimalstromstaerkeold) = explode("=", $line);
		}
		if(strpos($line, "maximalstromstaerke=") !== false) {
			list(, $maximalstromstaerkeold) = explode("=", $line);
		}
		if(strpos($line, "sofortll=") !== false) {
			list(, $sofortllold) = explode("=", $line);
		}
		if(strpos($line, "sofortlls1=") !== false) {
			list(, $sofortlls1old) = explode("=", $line);
		}
		if(strpos($line, "sofortlls2=") !== false) {
			list(, $sofortlls2old) = explode("=", $line);
		}
		if(strpos($line, "lastmanagement=") !== false) {
			list(, $lastmanagementold) = explode("=", $line);
		}
		if(strpos($line, "lastmanagements2=") !== false) {
			list(, $lastmanagements2old) = explode("=", $line);
		}
		if(strpos($line, "lademstat=") !== false) {
			list(, $lademstatold) = explode("=", $line);
		}
		if(strpos($line, "lademstats1=") !== false) {
			list(, $lademstats1old) = explode("=", $line);
		}
		if(strpos($line, "lademkwh=") !== false) {
			list(, $lademkwhold) = explode("=", $line);
		}
		if(strpos($line, "lademkwhs1=") !== false) {
			list(, $lademkwhs1old) = explode("=", $line);
		}
		if(strpos($line, "lademstats2=") !== false) {
			list(, $lademstats2old) = explode("=", $line);
		}
		if(strpos($line, "lademkwhs2=") !== false) {
			list(, $lademkwhs2old) = explode("=", $line);
		}
		if(strpos($line, "sofortsoclp1=") !== false) {
			list(, $sofortsoclp1old) = explode("=", $line);
		}
		if(strpos($line, "sofortsoclp2=") !== false) {
			list(, $sofortsoclp2old) = explode("=", $line);
		}
		if(strpos($line, "sofortsoclp3=") !== false) {
			list(, $sofortsoclp3old) = explode("=", $line);
		}
		if(strpos($line, "sofortsocstatlp1=") !== false) {
			list(, $sofortsocstatlp1old) = explode("=", $line);
		}
		if(strpos($line, "sofortsocstatlp2=") !== false) {
			list(, $sofortsocstatlp2old) = explode("=", $line);
		}
		if(strpos($line, "sofortsocstatlp3=") !== false) {
			list(, $sofortsocstatlp3old) = explode("=", $line);
		}
		if(strpos($line, "msmoduslp1=") !== false) {
			list(, $msmoduslp1old) = explode("=", $line);
		}
		if(strpos($line, "msmoduslp2=") !== false) {
			list(, $msmoduslp2old) = explode("=", $line);
		}
		if(strpos($line, "speichermodul=") !== false) {
			list(, $speicherstatold) = explode("=", $line);
		}
		if(strpos($line, "lp1name=") !== false) {
			list(, $lp1nameold) = explode("=", $line);
		}
		if(strpos($line, "lp2name=") !== false) {
			list(, $lp2nameold) = explode("=", $line);
		}
		if(strpos($line, "lp3name=") !== false) {
			list(, $lp3nameold) = explode("=", $line);
		}

		
	}
	$lademodusold = file_get_contents('/var/www/html/openWB/ramdisk/lademodus');
	$lp1nameold = str_replace( "'", "", $lp1nameold);
	$lp2nameold = str_replace( "'", "", $lp2nameold);
	$lp3nameold = str_replace( "'", "", $lp3nameold);

?>	
<body>


	<div class="preloader">
		<img src="img/loader.gif" alt="Preloader image">
	</div>
	
	<section id="services">
		<div class="container">
			<div class="row">
				<div class="col-xs-12 text-center">
				<h3> OpenWB Charge Controller </h3>
				</div>
			</div>
			<div class="row"><div class="col-xs-12 text-center">
				<div class="col-xs-6 text-center" style="background-color:#BEFEBE;font-size: 2vw">
					PV: <span id="pvdiv"></span>Watt 
				</div>
				<div class="col-xs-6 text-center" style="background-color:#febebe;font-size: 2vw" >
					EVU: <span id="bezugdiv"></span>Watt 
				</div>

			</div></div>
			<div id="speicherstatdiv">
			<div class="row"><div class="col-xs-12 text-center">
				<div class="col-xs-4 text-center bg-info" style="font-size: 2vw">
					Speicher: 
				</div>
				<div class="col-xs-4 text-center bg-info" style="font-size: 2vw">
					<span id="speichersocdiv"></span> % SoC 
				</div>
				<div class="col-xs-4 text-center bg-info" style="font-size: 2vw">
					 <span id="speicherleistungdiv"></span>Watt 
				</div>

			</div></div>
			</div>
			<br>
			<div class="row"><div class="col-xs-6 text-center">
				<div class="imgwrapper">	
				<img id="livegraph" src="graph-live.php"
     				alt="Graph" class="img-responsive" />
				</div>
				</div>	
				<div class="col-xs-6 text-center bg-primary" style="font-size: 2vw">
<?php echo $lp1nameold ?> <span id="lldiv"></span>Watt, <span id="llsolldiv"></span>A <br>
					<span id="lp2lldiv"><?php echo $lp2nameold ?>  <span id="lllp2div"></span>Watt,  <span id="llsolllp2div"></span>A <br></span>
<span id="lp3lldiv"><?php echo $lp3nameold ?>  <span id="lllp3div"></span>Watt, <span id="llsolllp3div"></span>A<br></span> 
	<span id="gesamtlldiv">Gesamt: <span id="gesamtllwdiv"></span> Watt<br> </span>
	SoC: <span id="soclevel"></span>% 



				
				</div>

			</div><br>
			


			<hr>

			<div class="row">
	
			</div>



			
			<div class="col-xs-12 text-center">
				<h5>Lademodus</h5>
			</div>	
                        <div class="row">
                                <div class="col-xs-6 text-center">
					<div class="actstat">
						<a href="./tools/changelademodus.php?jetzt=1" class="btn btn-lg btn-block" style="font-size: 2vw">Sofort Laden</a>
					</div>
                           	</div>
                                <div class="col-xs-6 text-center">
                                        <div class="actstat1">
                                                <a href="./tools/changelademodus.php?minundpv=1" class="btn btn-lg btn-block" style="font-size: 2vw">Min + PV</a>
                                        </div>
				</div>
			</div>
			<div class="row" style="font-size: 2vw">
				<div class="col-xs-6 text-center">
					<div class="actstat3">
						<a href="./tools/changelademodus.php?stop=1" class="btn btn-lg btn-block" style="font-size: 2vw">Stop</a>
					</div>
				</div>
				<div class="col-xs-6 text-center">
                                        <div class="actstat2">
					        <a href="./tools/changelademodus.php?pvuberschuss=1" class="btn btn-lg btn-block" style="font-size: 2vw">Nur PV</a>
                                        </div>
				</div>
			</div>
			<div class="row">
			<hr>
			<div class="row">
				<div class="col-xs-12 text-center">
					<h5>Aktuelle / Letzte Ladung</h5>
				</div>
			</div>
			<div class="row" style="font-size: 2vw">
				<div class="col-xs-4 text-center" style="font-size: 2vw">
					LP1 <?php echo $lp1nameold ?>
				</div>
				<div  id="ladepunkts11div" class="col-xs-4 text-center">
					LP2 <?php echo $lp2nameold ?>
				</div>
				<div id="ladepunkts22div" class="col-xs-4 text-center">
					LP3 <?php echo $lp3nameold ?> 
				</div>
			</div>
			<div class="row" style="font-size: 2vw">
				<div class="col-xs-4 text-center">
					<span id="gelrlp1div"></span>km
				</div>
				<div id="ladepunkts111div" class="col-xs-4 text-center">
					<span id="gelrlp2div"></span>km
				</div>
				<div id="ladepunkts222div" class="col-xs-4 text-center">
					<span id="gelrlp3div"></span>km
				</div>
			</div>
			<div class="row" style="font-size: 2vw">
				<div class="col-xs-4 text-center">
					<span id="aktgeladendiv"></span>kWh
				</div>
				<div id="ladepunkts1111div" class="col-xs-4 text-center">
					<span id="aktgeladens1div"></span>kWh
				</div>
				<div id="ladepunkts2222div" class="col-xs-4 text-center">
					<span id="aktgeladens2div"></span>kWh
				</div>
			</div>
			<div class="row" id="sofortlmdiv2" style="font-size: 2vw">
				<div class="col-xs-4 text-center">
					<div id="lademstatdiv">
					<progress id="prog1" value= "0" max=<?php echo $lademkwhold ?>></progress>
					</div>
				</div>
				<div id="ladepunkts11111div" class="col-xs-4 text-center">
					<div id="lademstats1div">
						<progress id="progs1" value= "0" max=<?php echo $lademkwhs1old ?>></progress>
					</div>	
				</div>
				<div id="ladepunkts22222div" class="col-xs-4 text-center">
					<div id="lademstats2div">
						<progress id="progs2" value= "0" max=<?php echo $lademkwhs2old ?>></progress>
					</div>
				</div>
			</div>
			<div class="row" id="sofortlmdiv1" style="font-size: 2vw">
				<div class="col-xs-4 text-center">
					<div id="lademstat1div">
					Restzeit <span id="restzeitlp1div"></span> 
					</div>
				</div>
				<div id="ladepunkts1111111div" class="col-xs-4 text-center">
					<div id="lademstats1div1">
					Restzeit <span id="restzeitlp2div"></span> 
					</div>	
				</div>
				<div id="ladepunkts2222222div" class="col-xs-4 text-center">
					<div id="lademstats2div1">
					Restzeit <span id="restzeitlp3div"></span> 
					</div>
				</div>
			</div>

				
			<hr>
			</div>
			<div id="sofortlmdiv">
			<form name="sofortll" action="./tools/sofortll.php" method="POST">
			<div class="row">
				<div class="col-xs-12 text-center">
					<div class="col-xs-4 text-center" style="font-size: 2vw">
						<label for="msmoduslp1"></label>

						<select type="text" name="msmoduslp1" id="msmoduslp1">
						<option <?php if($msmoduslp1old == 0) echo 'selected' ?> value="0">Aus</option>
						<option <?php if($msmoduslp1old == 1) echo 'selected' ?> value="1">Lademenge</option>
						<option <?php if($msmoduslp1old == 2) echo 'selected' ?> value="2">SoC</option>
						</select> 



					<span id="msmodusmlp1">
						<br><br>
						<label for="lademlp1">Lademenge</label>
						<select type="text" name="lademlp1" id="lademlp1">
						<option <?php if($lademkwhold == 2) echo 'selected' ?> value="2">2</option>
						<option <?php if($lademkwhold == 4) echo 'selected' ?> value="4">4</option>
						<option <?php if($lademkwhold == 6) echo 'selected' ?> value="6">6</option>
						<option <?php if($lademkwhold == 8) echo 'selected' ?> value="8">8</option>					
						<option <?php if($lademkwhold == 10) echo 'selected' ?> value="10">10</option>
						<option <?php if($lademkwhold == 12) echo 'selected' ?> value="12">12</option>
						<option <?php if($lademkwhold == 14) echo 'selected' ?> value="14">14</option>
						<option <?php if($lademkwhold == 16) echo 'selected' ?> value="16">16</option>
						<option <?php if($lademkwhold == 18) echo 'selected' ?> value="18">18</option>
						<option <?php if($lademkwhold == 20) echo 'selected' ?> value="20">20</option>
						<option <?php if($lademkwhold == 25) echo 'selected' ?> value="25">25</option>
						<option <?php if($lademkwhold == 30) echo 'selected' ?> value="30">30</option>
						<option <?php if($lademkwhold == 35) echo 'selected' ?> value="35">35</option>
						<option <?php if($lademkwhold == 40) echo 'selected' ?> value="40">40</option>
						<option <?php if($lademkwhold == 45) echo 'selected' ?> value="45">45</option>
						<option <?php if($lademkwhold == 50) echo 'selected' ?> value="50">50</option>
						<option <?php if($lademkwhold == 55) echo 'selected' ?> value="55">55</option>
						<option <?php if($lademkwhold == 60) echo 'selected' ?> value="60">60</option>
						<option <?php if($lademkwhold == 65) echo 'selected' ?> value="65">65</option>
						<option <?php if($lademkwhold == 70) echo 'selected' ?> value="70">70</option>
						</select> kWh
							<br><br>

						<button onclick="rslp1()">Reset</button>
						
					</span>
					<span id="msmodusslp1"><br><br>
						<label for="sofortsoclp1">SoC</label>
						<select type="text" name="sofortsoclp1" id="sofortsoclp1">
						<option <?php if($sofortsoclp1old == 10) echo 'selected' ?> value="10">10</option>
						<option <?php if($sofortsoclp1old == 15) echo 'selected' ?> value="15">15</option>
						<option <?php if($sofortsoclp1old == 20) echo 'selected' ?> value="20">20</option>
						<option <?php if($sofortsoclp1old == 30) echo 'selected' ?> value="30">30</option>
						<option <?php if($sofortsoclp1old == 40) echo 'selected' ?> value="40">40</option>
						<option <?php if($sofortsoclp1old == 45) echo 'selected' ?> value="45">45</option>
						<option <?php if($sofortsoclp1old == 50) echo 'selected' ?> value="50">50</option>
						<option <?php if($sofortsoclp1old == 55) echo 'selected' ?> value="55">55</option>
						<option <?php if($sofortsoclp1old == 60) echo 'selected' ?> value="60">60</option>
						<option <?php if($sofortsoclp1old == 65) echo 'selected' ?> value="65">65</option>
						<option <?php if($sofortsoclp1old == 70) echo 'selected' ?> value="70">70</option>
						<option <?php if($sofortsoclp1old == 75) echo 'selected' ?> value="75">75</option>
						<option <?php if($sofortsoclp1old == 80) echo 'selected' ?> value="80">80</option>
						<option <?php if($sofortsoclp1old == 85) echo 'selected' ?> value="85">85</option>
						<option <?php if($sofortsoclp1old == 90) echo 'selected' ?> value="90">90</option>
						<option <?php if($sofortsoclp1old == 95) echo 'selected' ?> value="95">95</option>
						</select> %
						
					</span>
					<span id="msmodusnlp1">
					<br><br>
					</span>
				</div>
			
			<span id="ladepunkts111111div">
			<div class="col-xs-4 text-center" style="font-size: 2vw">
						<label for="msmoduslp2"></label>

						<select type="text" name="msmoduslp2" id="msmoduslp2">
						<option <?php if($msmoduslp2old == 0) echo 'selected' ?> value="0">Aus</option>
						<option <?php if($msmoduslp2old == 1) echo 'selected' ?> value="1">Lademenge</option>
						<option <?php if($msmoduslp2old == 2) echo 'selected' ?> value="2">SoC</option>
						</select> 


					
					<span id="msmodusnlp2">
					<br><br>
					</span>
					<span id="msmodusmlp2">

						<br><br>
						<label for="lademlp2">Lademenge</label>
						<select type="text" name="lademlp2" id="lademlp2">
						<option <?php if($lademkwhs1old == 2) echo 'selected' ?> value="2">2</option>
						<option <?php if($lademkwhs1old == 4) echo 'selected' ?> value="4">4</option>
						<option <?php if($lademkwhs1old == 6) echo 'selected' ?> value="6">6</option>
						<option <?php if($lademkwhs1old == 8) echo 'selected' ?> value="8">8</option>					
						<option <?php if($lademkwhs1old == 10) echo 'selected' ?> value="10">10</option>
						<option <?php if($lademkwhs1old == 12) echo 'selected' ?> value="12">12</option>
						<option <?php if($lademkwhs1old == 14) echo 'selected' ?> value="14">14</option>
						<option <?php if($lademkwhs1old == 16) echo 'selected' ?> value="16">16</option>
						<option <?php if($lademkwhs1old == 18) echo 'selected' ?> value="18">18</option>
						<option <?php if($lademkwhs1old == 20) echo 'selected' ?> value="20">20</option>
						<option <?php if($lademkwhs1old == 25) echo 'selected' ?> value="25">25</option>
						<option <?php if($lademkwhs1old == 30) echo 'selected' ?> value="30">30</option>
						<option <?php if($lademkwhs1old == 35) echo 'selected' ?> value="35">35</option>
						<option <?php if($lademkwhs1old == 40) echo 'selected' ?> value="40">40</option>
						<option <?php if($lademkwhs1old == 45) echo 'selected' ?> value="45">45</option>
						<option <?php if($lademkwhs1old == 50) echo 'selected' ?> value="50">50</option>
						<option <?php if($lademkwhs1old == 55) echo 'selected' ?> value="55">55</option>
						<option <?php if($lademkwhs1old == 60) echo 'selected' ?> value="60">60</option>
						<option <?php if($lademkwhs1old == 65) echo 'selected' ?> value="65">65</option>
						<option <?php if($lademkwhs1old == 70) echo 'selected' ?> value="70">70</option>
						</select> kWh
						
							<br><br>
						<button onclick="rslp2()">Reset</button>

						
					</span>
					<span id="msmodusslp2"><br><br>
						<label for="sofortsoclp1">SoC</label>
						<select type="text" name="sofortsoclp2" id="sofortsoclp2">
						<option <?php if($sofortsoclp2old == 10) echo 'selected' ?> value="10">10</option>
						<option <?php if($sofortsoclp2old == 15) echo 'selected' ?> value="15">15</option>
						<option <?php if($sofortsoclp2old == 20) echo 'selected' ?> value="20">20</option>
						<option <?php if($sofortsoclp2old == 30) echo 'selected' ?> value="30">30</option>
						<option <?php if($sofortsoclp2old == 40) echo 'selected' ?> value="40">40</option>
						<option <?php if($sofortsoclp2old == 45) echo 'selected' ?> value="45">45</option>
						<option <?php if($sofortsoclp2old == 50) echo 'selected' ?> value="50">50</option>
						<option <?php if($sofortsoclp2old == 55) echo 'selected' ?> value="55">55</option>
						<option <?php if($sofortsoclp2old == 60) echo 'selected' ?> value="60">60</option>
						<option <?php if($sofortsoclp2old == 65) echo 'selected' ?> value="65">65</option>
						<option <?php if($sofortsoclp2old == 70) echo 'selected' ?> value="70">70</option>
						<option <?php if($sofortsoclp2old == 75) echo 'selected' ?> value="75">75</option>
						<option <?php if($sofortsoclp2old == 80) echo 'selected' ?> value="80">80</option>
						<option <?php if($sofortsoclp2old == 85) echo 'selected' ?> value="85">85</option>
						<option <?php if($sofortsoclp2old == 90) echo 'selected' ?> value="90">90</option>
						<option <?php if($sofortsoclp2old == 95) echo 'selected' ?> value="95">95</option>
						</select> %
				
						


					</span>
				</div>
			
		
			
			<span id="ladepunkts222222div">
					<div class="col-xs-4 text-center" style="font-size: 2vw">
			
						<label for="lademstats2"></label>

						<select type="text" name="lademlp3check" id="lademlp3check">
						<option <?php if($lademstats2old == 0) echo 'selected' ?> value="0">Aus</option>
						<option <?php if($lademstats2old == 1) echo 'selected' ?> value="1">Lademenge</option>
						</select> 


					<span id="msmodusnlp3"></span>
					<span id="msmodusmlp3">
					<br><br>
					<label for="lademlp3">Lademenge</label>
					<select type="text" name="lademlp3" id="lademlp3">
					<option <?php if($lademkwhs2old == 2) echo 'selected' ?> value="2">2</option>
					<option <?php if($lademkwhs2old == 4) echo 'selected' ?> value="4">4</option>
					<option <?php if($lademkwhs2old == 6) echo 'selected' ?> value="6">6</option>
					<option <?php if($lademkwhs2old == 8) echo 'selected' ?> value="8">8</option>					
					<option <?php if($lademkwhs2old == 10) echo 'selected' ?> value="10">10</option>
					<option <?php if($lademkwhs2old == 12) echo 'selected' ?> value="12">12</option>
					<option <?php if($lademkwhs2old == 14) echo 'selected' ?> value="14">14</option>
					<option <?php if($lademkwhs2old == 16) echo 'selected' ?> value="16">16</option>
					<option <?php if($lademkwhs2old == 18) echo 'selected' ?> value="18">18</option>
					<option <?php if($lademkwhs2old == 20) echo 'selected' ?> value="20">20</option>
					<option <?php if($lademkwhs2old == 25) echo 'selected' ?> value="25">25</option>
					<option <?php if($lademkwhs2old == 30) echo 'selected' ?> value="30">30</option>
					<option <?php if($lademkwhs2old == 35) echo 'selected' ?> value="35">35</option>
					<option <?php if($lademkwhs2old == 40) echo 'selected' ?> value="40">40</option>
					<option <?php if($lademkwhs2old == 45) echo 'selected' ?> value="45">45</option>
					<option <?php if($lademkwhs2old == 50) echo 'selected' ?> value="50">50</option>
					<option <?php if($lademkwhs2old == 55) echo 'selected' ?> value="55">55</option>
					<option <?php if($lademkwhs2old == 60) echo 'selected' ?> value="60">60</option>
					<option <?php if($lademkwhs2old == 65) echo 'selected' ?> value="65">65</option>
					<option <?php if($lademkwhs2old == 70) echo 'selected' ?> value="70">70</option>
					</select> kWh
					<br><br>
					<button onclick="rslp3()">Reset</button>
				</span>	
				</span>			
			</div>

			</div>
			</div>



			<div class="row">
				<div class="col-xs-12 text-center"> 
						<div class="col-xs-12 text-center">
							<div class="col-xs-12 tex-center"><hr>
								<h5>Sofortladen Stromstärke</h5><br><br>

							</div>
							<div class="col-xs-8 text-center">
								<input type="range" min=<?php echo $minimalstromstaerkeold ?> max=<?php echo $maximalstromstaerkeold ?> step="1" name="sofortll" id="sofortll" value=<?php echo $sofortllold ?>>
							</div>
							<div class="col-xs-4 text-center">
								<label for="sofortll"><?php echo $lp1nameold ?>: <span id="sofortlll"></span>A</label>
							</div>
							<script>
								var slider = document.getElementById("sofortll");
								var output = document.getElementById("sofortlll");
								output.innerHTML = slider.value;
								slider.oninput = function() {
								  output.innerHTML = this.value;
								}
							</script>
						</div>
						<div id="ladepunkts1ndiv">
						<br>
						</div>
						<div id="ladepunkts1div">
						<br>
						<div class="col-xs-12 text-center">
							<div class="col-xs-8 text-center">
								<input type="range" min=<?php echo $minimalstromstaerkeold ?> max=<?php echo $maximalstromstaerkeold ?> step="1" name="sofortlls1" id="sofortlls1" value=<?php echo $sofortlls1old ?>>
							</div>
							<div class="col-xs-4 text-center">
								<label for="sofortlls1"><?php echo $lp2nameold ?>: <span id="sofortllls1"></span>A</label>
							</div>
							<script>
								var sliders1 = document.getElementById("sofortlls1");
								var outputs1 = document.getElementById("sofortllls1");
								outputs1.innerHTML = sliders1.value;
								sliders1.oninput = function() {
								  outputs1.innerHTML = this.value;
								}
							</script>
						</div>
						</div>
						<div id="ladepunkts2ndiv">
						<br>
						</div>
						<div id="ladepunkts2div">
						<br>
						<div class="col-xs-12 text-center">
							<div class="col-xs-8 text-center">
								<input type="range" min=<?php echo $minimalstromstaerkeold ?> max=<?php echo $maximalstromstaerkeold ?> step="1" name="sofortlls2" id="sofortlls2" value=<?php echo $sofortlls2old ?>>
							</div>
							<div class="col-xs-4 text-center">
								<label for="sofortlls2"><?php echo $lp3nameold ?>: <span id="sofortllls2"></span>A</label>
							</div>
							<script>
								var sliders2 = document.getElementById("sofortlls2");
								var outputs2 = document.getElementById("sofortllls2");
								outputs2.innerHTML = sliders2.value;
								sliders2.oninput = function() {
								  outputs2.innerHTML = this.value;
								}
							</script>
							<br>
						</div>
						</div>
						<div class="col-xs-12 text-center"><br><br>
							<button type="submit" class="btn btn-primary btn-lg btn-block btn-grey">Save</button>	 
						</div>
						<br><br><br>
					 </form>


						<input hidden name="lastmanagement" id="lastmanagement" value="<?php echo $lastmanagementold ; ?>">
						<input hidden name="lastmanagements2" id="lastmanagements2" value="<?php echo $lastmanagements2old ; ?>">				
						<script>
						$(function() {
   						   if($('#lastmanagement').val() == '0') {
							$('#ladepunkts1ndiv').show(); 
							$('#ladepunkts1div').hide();
							$('#ladepunkts11div').hide();
							$('#ladepunkts111div').hide();
							$('#ladepunkts1111div').hide();
							$('#ladepunkts11111div').hide();
							$('#ladepunkts111111div, #ladepunkts1111111div, #lp2lldiv, #gesamtlldiv').hide();
						      } else {
							$('#ladepunkts1ndiv').hide();
							$('#ladepunkts1div').show();
							$('#ladepunkts11div').show();
							$('#ladepunkts111div').show();	
							$('#ladepunkts1111div').show();
							$('#ladepunkts11111div').show();
							$('#ladepunkts111111div, #ladepunkts1111111div, #lp2lldiv, #gesamtlldiv').show();
						      } 

						});
						</script>
						<script>
						$(function() {
   						   if($('#lastmanagements2').val() == '0') {
							$('#ladepunkts2ndiv').show(); 
							$('#ladepunkts2div').hide();
							$('#ladepunkts22div').hide();
							$('#ladepunkts222div').hide();
							$('#ladepunkts2222div').hide();
							$('#ladepunkts22222div').hide();
							$('#ladepunkts222222div, #ladepunkts2222222div, #lp3lldiv').hide();
						      } else {
							$('#ladepunkts2ndiv').hide();
							$('#ladepunkts2div').show();
							$('#ladepunkts22div').show();	
							$('#ladepunkts222div').show();	
							$('#ladepunkts2222div').show();	
							$('#ladepunkts22222div').show();
							$('#ladepunkts222222div, #ladepunkts2222222div, #lp3lldiv').show();	
						      } 

						});
						</script>
						<input hidden name="speicherstat" id="speicherstat" value="<?php echo $speicherstatold ; ?>">
						<script>
						$(function() {
   						   if($('#speicherstat').val() == 'none') {
							$('#speicherstatdiv').hide();
						      } else {
							$('#speicherstatdiv').show();

						      } 

						});
						</script>
						<input hidden name="lademlp1stat" id="lademlp1stat" value="<?php echo $lademstatold ; ?>">
						<script>
						$(function() {
   						   if($('#lademlp1stat').val() == '1') {
							$('#lademstatdiv').show();
							$('#lademstat1div').show(); 
						      } else {
							$('#lademstatdiv').hide();
							$('#lademstat1div').hide();

						      } 

						});
						</script>
						<input hidden name="lademlp2stat" id="lademlp2stat" value="<?php echo $lademstats1old ; ?>">
						<script>
						$(function() {
   						   if($('#lademlp2stat').val() == '1') {
							$('#lademstats1div, #lademstats1div1').show(); 
						      } else {
							$('#lademstats1div, #lademstats1div1').hide();
						      } 

						});
						</script>
						<input hidden name="lademlp3stat" id="lademlp3stat" value="<?php echo $lademstats2old ; ?>">
						<script>
						$(function() {
   						   if($('#lademlp3stat').val() == '1') {
							$('#lademstats2div, #lademstats2div1').show(); 
						      } else {
							$('#lademstats2div, #lademstats2div1').hide();
						      } 

						});
						</script>
				</div>
			</div> 
			<div class="row">
				<hr>
			</div>
			</div>		

	<!--	<div class="row">
				<iframe frameBorder="0" height="312" class="col-xs-12" src="/metern/index2.php"></iframe>
			</div> -->
			<div class="row">
				<div class="col-xs-4">

<<<<<<< HEAD
				<!-- master -->	Ver 1.01				</div>
=======
				<!-- master -->	Ver 1.01beta				</div>
>>>>>>> 76789d68
				<div class="col-xs-4 text-center">
					<a href="http://openwb.de">www.openwb.de</a>

				</div>
				<div class="col-xs-4 text-right">
					<a href="settings.php">Einstellungen</a> 
				</div>
			</div>
			<div class="row">
				<div class="col-xs-4">
					<a href="ladelog.php">Ladelog</a>
				</div>

				<div class="col-xs-4 text-center">
					<a href="hilfe.html">Hilfe</a>
				</div>
				<div class="col-xs-4 text-right">
					<a href="status.php">Status</a> 
				</div>

			</div>
			<div class="row">
				<div class="col-xs-4">
					<a href="ladelog.php"></a>
				</div>

				<div class="col-xs-4 text-center">
				
				</div>
				<div class="col-xs-4 text-right">
					 <a href="logging/index.html">Logging</a>
				</div>

		

			</div>	
					<br><br><br><br>
					</div>
	</section>
	<!-- Holder for mobile navigation -->
	<div class="mobile-nav">
		<ul>
		</ul>
		<a href="#" class="close-link"><i class="arrow_up"></i></a>
	</div>
	<!-- Scripts -->
	<script src="js/owl.carousel.min.js"></script>
	<script src="js/bootstrap.min.js"></script>
	<script src="js/wow.min.js"></script>
	<script src="js/typewriter.js"></script>
	<script src="js/jquery.onepagenav.js"></script>
	<script src="js/main.js"></script>
	<input hidden name="sofortlm" id="sofortlm" value="<?php echo $lademodusold ; ?>">
	<script>
	$(function() {
   	   if($('#sofortlm').val() == '0') {
		$('#sofortlmdiv, #sofortlmdiv1, #sofortlmdiv2').show(); 
	      } else {
		$('#sofortlmdiv, #sofortlmdiv1, #sofortlmdiv2').hide();
		      } 
		});
	</script>

	<script type='text/javascript'>
	loadText();
function loadText(){
 $.ajax({
  url:"./tools/lademodus.php",  
  type: "post", //request type,
  dataType: 'json',
  data: {call: "loadfile"},
  success:function(result){
   if(result.text == 0){
    $('.actstat .btn').addClass("btn-green");
    $('.actstat1 .btn').addClass("btn-red");
    $('.actstat2 .btn').addClass("btn-red");
    $('.actstat3 .btn').addClass("btn-red");
    $('.actstat3 .btn').removeClass("btn-green");
    $('.actstat1 .btn').removeClass("btn-green");
    $('.actstat2 .btn').removeClass("btn-green");
   }
   if(result.text == 1){
    $('.actstat1 .btn').addClass("btn-green");
    $('.actstat .btn').addClass("btn-red");    
    $('.actstat2 .btn').addClass("btn-red");
    $('.actstat3 .btn').addClass("btn-red");
    $('.actstat .btn').removeClass("btn-green");
    $('.actstat3 .btn').removeClass("btn-green");
    $('.actstat2 .btn').removeClass("btn-green");
    }
   if(result.text == 2){
    $('.actstat2 .btn').addClass("btn-green");
    $('.actstat .btn').addClass("btn-red");    
    $('.actstat1 .btn').addClass("btn-red");
    $('.actstat3 .btn').addClass("btn-red");
    $('.actstat .btn').removeClass("btn-green");
    $('.actstat3 .btn').removeClass("btn-green");
    $('.actstat1 .btn').removeClass("btn-green");    
}
     if(result.text == 3){
    $('.actstat2 .btn').addClass("btn-red");
    $('.actstat3 .btn').addClass("btn-green");
    $('.actstat .btn').addClass("btn-red");    
    $('.actstat1 .btn').addClass("btn-red");
    $('.actstat .btn').removeClass("btn-green");
    $('.actstat1 .btn').removeClass("btn-green");    
     }

  }
 });
}

</script>
<script>
$(function() {
      if($('#msmoduslp1').val() == '0') {
		$('#msmodusnlp1').show(); 
		$('#msmodusslp1').hide();
		$('#msmodusmlp1').hide();
      } 
     if($('#msmoduslp1').val() == '1') 
      {
		$('#msmodusnlp1').hide();
		$('#msmodusslp1').hide();
		$('#msmodusmlp1').show();
      } 
     if($('#msmoduslp1').val() == '2') 
      {
		$('#msmodusnlp1').hide();
		$('#msmodusslp1').show();
		$('#msmodusmlp1').hide();
      } 

	$('#msmoduslp1').change(function(){
      if($('#msmoduslp1').val() == '0') {
		$('#msmodusnlp1').show(); 
		$('#msmodusslp1').hide();
		$('#msmodusmlp1').hide();
      } 
     if($('#msmoduslp1').val() == '1') 
      {
		$('#msmodusnlp1').hide();
		$('#msmodusslp1').hide();
		$('#msmodusmlp1').show();
      } 
     if($('#msmoduslp1').val() == '2') 
      {
		$('#msmodusnlp1').hide();
		$('#msmodusslp1').show();
		$('#msmodusmlp1').hide();
      } 
	    });
});
</script>
<script>
$(function() {
      if($('#msmoduslp2').val() == '0') {
		$('#msmodusnlp2').show(); 
		$('#msmodusslp2').hide();
		$('#msmodusmlp2').hide();
      } 
     if($('#msmoduslp2').val() == '1') 
      {
		$('#msmodusnlp2').hide();
		$('#msmodusslp2').hide();
		$('#msmodusmlp2').show();
      } 
     if($('#msmoduslp2').val() == '2') 
      {
		$('#msmodusnlp2').hide();
		$('#msmodusslp2').show();
		$('#msmodusmlp2').hide();
      } 

	$('#msmoduslp2').change(function(){
      if($('#msmoduslp2').val() == '0') {
		$('#msmodusnlp2').show(); 
		$('#msmodusslp2').hide();
		$('#msmodusmlp2').hide();
      } 
     if($('#msmoduslp2').val() == '1') 
      {
		$('#msmodusnlp2').hide();
		$('#msmodusslp2').hide();
		$('#msmodusmlp2').show();
      } 
     if($('#msmoduslp2').val() == '2') 
      {
		$('#msmodusnlp2').hide();
		$('#msmodusslp2').show();
		$('#msmodusmlp2').hide();
      } 
	    });
});
</script>
<script>
$(function() {
      if($('#lademlp3check').val() == '0') {
		$('#msmodusnlp3').show(); 
		$('#msmodusmlp3').hide();
      } 
     if($('#lademlp3check').val() == '1') 
      {
		$('#msmodusnlp3').hide();
		$('#msmodusmlp3').show();
      } 
	$('#lademlp3check').change(function(){
      if($('#lademlp3check').val() == '0') {
		$('#msmodusnlp3').show(); 
		$('#msmodusmlp3').hide();
      } 
     if($('#lademlp3check').val() == '1') 
      {
		$('#msmodusnlp3').hide();
		$('#msmodusmlp3').show();
      } 
       
	    });
});
</script>

<script>
	function rslp1() {
      $.ajax({
           type: "POST",
           url: './tools/resetlpladem.php',
           data:{action:'resetlp1'},
           success:function(html) {
             
           }

	});
	}
	function rslp2() {
       $.ajax({
           type: "POST",
           url: './tools/resetlpladem.php',
           data:{action:'resetlp2'},
           success:function(html) {
             
           }

      });
	}
	function rslp3() {
	$.ajax({
           type: "POST",
           url: './tools/resetlpladem.php',
           data:{action:'resetlp3'},
           success:function(html) {
             
           }
	
      });
	}
 </script>

</body>

</html>


<|MERGE_RESOLUTION|>--- conflicted
+++ resolved
@@ -676,11 +676,8 @@
 			<div class="row">
 				<div class="col-xs-4">
 
-<<<<<<< HEAD
-				<!-- master -->	Ver 1.01				</div>
-=======
 				<!-- master -->	Ver 1.01beta				</div>
->>>>>>> 76789d68
+
 				<div class="col-xs-4 text-center">
 					<a href="http://openwb.de">www.openwb.de</a>
 
