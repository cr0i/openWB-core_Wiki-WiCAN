--- conflicted
+++ resolved
@@ -178,12 +178,6 @@
 
     d3.select(".pricechartColumn").classed ("col-12", (limitMode == 0));
     d3.select(".pricechartColumn").classed ("col-10", (limitMode == 2 ||  limitMode == 1));
-<<<<<<< HEAD
-=======
-    // d3.select(".pricechartColumn").classed ("col-10", (limitMode == 1));
-
-
->>>>>>> 2d8d6b50
   }
 }
 
