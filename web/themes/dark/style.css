/*!
Stylesheet zum openWB Dark-Theme

2019-2020 Michael Ortenstein
*/

html {
	min-height: 100%;
	min-width: 100%;
}

body {
	color: white;
	/* Permalink - use to edit and share this gradient: https://colorzilla.com/gradient-editor/#5a5a5a+0,0e0e0e+100;Black+3D */
	/* Old browsers */
	background: rgb(90, 90, 90);
	/* FF3.6-15 */
	background: -moz-linear-gradient(top, rgba(90, 90, 90, 1) 0%, rgba(14, 14, 14, 1) 100%);
	/* Chrome10-25,Safari5.1-6 */
	background: -webkit-linear-gradient(top, rgba(90, 90, 90, 1) 0%, rgba(14, 14, 14, 1) 100%);
	/* W3C, IE10+, FF16+, Chrome26+, Opera12+, Safari7+ */
	background: linear-gradient(to bottom, rgba(90, 90, 90, 1) 0%, rgba(14, 14, 14, 1) 100%);
	/* IE6-9 */
	filter: progid:DXImageTransform.Microsoft.gradient(startColorstr='#5a5a5a', endColorstr='#0e0e0e', GradientType=0);
	background-attachment: fixed;
}

<<<<<<< HEAD
body > .container {
	padding: 55px 0px 0;
=======
body>.container {
	padding: 55px 15px 25px;
>>>>>>> f16a210a
}

@keyframes alertPulsation {
	0% {
		opacity: 1;
	}

	50% {
		opacity: 0;
	}

	100% {
		opacity: 1;
	}
}

@-o-keyframes alertPulsation {
	0% {
		opacity: 1;
	}

	50% {
		opacity: 0;
	}

	100% {
		opacity: 1;
	}
}

@-moz-keyframes alertPulsation {
	0% {
		opacity: 1;
	}

	50% {
		opacity: 0;
	}

	100% {
		opacity: 1;
	}
}

@-webkit-keyframes alertPulsation {
	0% {
		opacity: 1;
	}

	50% {
		opacity: 0;
	}

	100% {
		opacity: 1;
	}
}

.animate-alertPulsation {
	-webkit-animation: alertPulsation 1s infinite;
	-moz-animation: alertPulsation 1s infinite;
	-o-animation: alertPulsation 1s infinite;
	animation: alertPulsation 1s infinite;
}

.limitation-progress {
	height: 0.6em !important;
}

.fill-height:has(div.collapse.show) {
	min-height: 100%;
}

.pull-right {
	float: right
}

.row.no-gutter [class*='col-']:first-child:not(:only-child) {
	padding-right: 0;
}

.row.no-gutter [class*='col-']:last-child:not(:only-child) {
	padding-left: 0;
}

.row.no-gutter [class*='col-']:not(:first-child):not(:last-child):not(:only-child) {
	padding-right: 0;
	padding-left: 0;
}

.gradient {
	background: -webkit-linear-gradient(black, #f2f2f2, black);
	background-clip:initial;
	-webkit-background-clip: text;
	-webkit-text-fill-color: transparent;
	text-shadow: 0px 0px 10px rgba(0, 0, 0, 0.15);
}

.cursor-pointer {
	cursor: pointer;
}

.vaRow {
	/* vertical alignment of content in rows */
	display: flex;
	align-items: center;
}

.hide {
	display: none;
}

.chargepoint-enabled {
	color: #006515;
	text-decoration: none;
}

.lpWaitingStyle {
	color: #ffdb00;
	text-decoration: none;
}
<<<<<<< HEAD
.chargepoint-disabled {
=======

.lpDisabledStyle {
>>>>>>> f16a210a
	color: #A30000;
	text-decoration: line-through;
}

.text-green {
	color: #006515;
}

.text-red {
	color: #A30000;
}

.text-white {
	color: white;
}

.text-orange {
	color: #ff8c1a;
}

.text-black {
	color: black;
}

.text-blue {
	color: blue;
}

.text-grey {
	color: #515151;
}

.text-lightgrey {
	color: rgba(255, 255, 255, 0.82);
}

.bg-darkgrey {
	background-color: #b6bcc9;
}

.bg-lightgrey {
	background-color: #d0d7e6;
}

.bg-lightblue {
	background-color: #23ebe1;
}

.bg-lightgreen {
	background-color: #befebe;
}

.bg-rose {
	background-color: #febebe;
}

.bg-apricot {
	background-color: #fefedf;
}

.bg-orange {
	background-color: #fcbe1e;
}

/* Extra small devices (portrait phones, less than 576px) */
/* No media query since this is the default in Bootstrap */
h1 {
	font-size: 1.4rem;
}

h2 {
	font-size: 0.9rem;
}

h3 {
	font-size: 0.7rem;
}

.verySmallTextSize {
	font-size: 0.5rem;
}

.smallTextSize {
	font-size: 0.5rem;
}

.regularTextSize,
.form-control {
	font-size: 0.7rem;
}

.largeTextSize {
	font-size: 0.8rem;
}

.buttonTextSize {
	font-size: 0.9rem;
}

/* Small devices (landscape phones, 576px and up) */
@media screen and (min-width: 576px) {
	h1 {
		font-size: 1.7rem;
	}

	h2 {
		font-size: 1.1rem;
	}

	h3 {
		font-size: 0.9rem;
	}

	.container {
		max-width: 100%;
	}

	.verySmallTextSize {
		font-size: 0.6rem;
	}

	.smallTextSize {
		font-size: 0.68rem;
	}

	.regularTextSize {
		font-size: 0.75rem;
	}

	.largeTextSize {
		font-size: 0.95rem;
	}

	.buttonTextSize {
		font-size: 1.0rem;
	}
}

/* Medium devices (tablets, 768px and up) */
@media screen and (min-width: 768px) {
	h1 {
		font-size: 2.0rem;
	}

	h2 {
		font-size: 1.4rem;
	}

	h3 {
		font-size: 1.1rem;
	}

	body > .container {
		padding: 60px 5% 0;
	}

	.verySmallTextSize {
		font-size: 0.8rem;
	}

	.smallTextSize {
		font-size: 0.9rem;
	}

	.regularTextSize {
		font-size: 1.0rem;
	}

	.largeTextSize {
		font-size: 1.3rem;
	}

	.buttonTextSize {
		font-size: 1.2rem;
	}
}

/* Large devices (desktops, 992px and up) */
@media screen and (min-width: 992px) {
	h1 {
		font-size: 2.6rem;
	}

	h2 {
		font-size: 2.0rem;
	}

	h3 {
		font-size: 1.6rem;
	}

	.container {
		max-width: 1500px;
	}

	.verySmallTextSize {
		font-size: 1.1rem;
	}

	.smallTextSize {
		font-size: 1.25rem;
	}

	/* .regularTextSize {
		font-size: 1.4rem;
	} */

	.largeTextSize {
		font-size: 1.6rem;
	}

	.buttonTextSize {
		font-size: 1.6rem;
	}
}

/* Extra large devices (large desktops, 1200px and up) */
@media (min-width: 1200px) {
	h1 {
		font-size: 3rem;
	}

	h2 {
		font-size: 2.4rem;
	}

	h3 {
		font-size: 1.95rem;
	}

	.verySmallTextSize {
		font-size: 1.4rem;
	}

	.smallTextSize {
		font-size: 1.65rem;
	}

	/* .regularTextSize {
		font-size: 1.8rem;
	} */

	.largeTextSize {
		font-size: 1.8rem;
	}

	.buttonTextSize {
		font-size: 2.0rem;
	}
}

/* live chart colors */
:root {
	--fontCol: rgba(255, 255, 255, 0.82);
	--gridCol: rgba(255, 255, 255, 0.82);
	--xGridCol: rgba(255, 255, 255, 0.1);
	--gridSocCol: rgba(0, 0, 0, 0);
	--tickCol: rgba(255, 255, 255, 0.82);
	--cpCol: rgba(0, 0, 255, 0.7);
	--cpBgCol: rgba(0, 0, 255, 0.7);
	--evSocCol: rgba(0, 0, 255, 0.5);
	--evuCol: rgba(255, 0, 0, 0.7);
	--evuBgCol: rgba(255, 10, 13, 0.3);
	--counterCol: rgba(255, 127, 127, 0.7);
	--counterBgCol: rgba(255, 127, 127, 0.3);
	--pvCol: rgba(0, 255, 0, 1);
<<<<<<< HEAD
	--pvBgCol: rgba(10, 255, 13, 0.3);
	--batteryCol: rgba(255, 153, 0, 0.8);
	--batteryBgCol: rgba(200, 255, 13, 0.3);
	--batterySocCol: rgba(255, 153, 0, 0.8);
	--batterySocBgCol: rgba(200, 255, 13, 0.3);
	--homeConsumptionCol: rgba(255,255,255,0.7);
	--homeConsumptionBgCol: rgba(200, 255, 13, 0.3);
	--cpSumCol: rgba(50, 50, 55, 0.1);
	--cpSumBgCol: rgba(0, 0, 255, 0.1);
	--loadCol: rgba(0, 150, 150, 0.7);
	--loadBgCol: rgba(200, 255, 13, 0.3);
	--smartHomeDeviceCol: rgba(230, 50, 220, 0.7);
	--smartHomeDeviceBgCol: blue;
=======
	--pvbgCol: rgba(10, 255, 13, 0.3);
	--speicherCol: rgba(255, 153, 0, 0.8);
	--speicherbgCol: rgba(200, 255, 13, 0.3);
	--speicherSocCol: rgba(255, 153, 0, 0.8);
	--speicherSocbgCol: rgba(200, 255, 13, 0.3);
	--lp1SocCol: rgba(0, 0, 255, 0.5);
	--lp2SocCol: rgba(50, 50, 55, 0.5);
	--hausverbrauchCol: rgba(255, 255, 255, 0.7);
	--hausverbrauchbgCol: rgba(200, 255, 13, 0.3);
	--verbraucher1Col: rgba(0, 150, 150, 0.7);
	--verbraucher1bgCol: rgba(200, 255, 13, 0.3);
	--verbraucher2Col: rgba(150, 150, 0, 0.7);
	--verbraucher2bgCol: rgba(200, 255, 13, 0.3);
	--lpgesamtCol: rgba(50, 50, 55, 0.1);
	--lpgesamtbgCol: rgba(0, 0, 255, 0.1);
	--lp3Col: rgba(50, 50, 55, 0.7);
	--lp3bgCol: blue;
	--lp4Col: rgba(50, 50, 55, 0.7);
	--lp4bgCol: blue;
	--lp5Col: rgba(50, 50, 55, 0.7);
	--lp5bgCol: blue;
	--lp6Col: rgba(50, 50, 55, 0.7);
	--lp6bgCol: blue;
	--lp7Col: rgba(50, 50, 55, 0.7);
	--lp7bgCol: blue;
	--lp8Col: rgba(50, 50, 55, 0.7);
	--lp8bgCol: blue;
	--d1Col: rgba(230, 50, 220, 0.7);
	--d1bgCol: blue;
	--d2Col: rgba(230, 50, 220, 0.7);
	--d2bgCol: blue;
	--d3Col: rgba(230, 50, 220, 0.7);
	--d3bgCol: blue;
	--d4Col: rgba(230, 50, 220, 0.7);
	--d4bgCol: blue;
	--d5Col: rgba(230, 50, 220, 0.7);
	--d5bgCol: blue;
	--d6Col: rgba(230, 50, 220, 0.7);
	--d6bgCol: blue;
	--d7Col: rgba(230, 50, 220, 0.7);
	--d7bgCol: blue;
	--d8Col: rgba(230, 50, 220, 0.7);
	--d8bgCol: blue;
	--d9Col: rgba(230, 50, 220, 0.7);
	--d9bgCol: blue;
>>>>>>> f16a210a
}

.openwb-device-1 {
	color: rgb(204 255 255);
	background-color: rgb(0 150 150);
}

.openwb-device-2 {
	color: rgb(255 255 204);
	background-color: rgb(150 150 0);
}

<<<<<<< HEAD
#theGraph > div {
	max-height: 350px;
	height: 45vh;
}

#electricityPriceChartCanvasDiv {
	height: 150px;
}

.card-header .collPlus:after {
	font-family: 'Font Awesome 5 Free';
	font-weight: 900;
	content: "\f146";
	float: right; 
}

.card-header.collapsed .collPlus:after {
	/* symbol for "collapsed" panels */
	content: "\f0fe"; 
}

#infoHeader .card {
	min-width: 13em;
}

#infoHeader .card-body {
	padding: 0.75rem;
}

.card-header,
.card-body {
	padding: .2vh .6rem;
}

.btn-group {
	flex-wrap: wrap;
}

/* disable collapsing animation for performance reasons */
.collapsing {
	-webkit-transition: none;
	transition: none;
	display: none;
=======
@media screen and (max-width: 575px) {
	#date {
		padding-right: 0;
		padding-left: 5px;
	}

	#time {
		padding-right: 5px;
		padding-left: 0;
	}
}

.progress {
	background-color: #424242;
}

.progress-bar {
	background-color: #424242;
}

.row.middle {
	align-items: center;
>>>>>>> f16a210a
}<|MERGE_RESOLUTION|>--- conflicted
+++ resolved
@@ -25,13 +25,8 @@
 	background-attachment: fixed;
 }
 
-<<<<<<< HEAD
-body > .container {
+body>.container {
 	padding: 55px 0px 0;
-=======
-body>.container {
-	padding: 55px 15px 25px;
->>>>>>> f16a210a
 }
 
 @keyframes alertPulsation {
@@ -124,7 +119,7 @@
 
 .gradient {
 	background: -webkit-linear-gradient(black, #f2f2f2, black);
-	background-clip:initial;
+	background-clip: initial;
 	-webkit-background-clip: text;
 	-webkit-text-fill-color: transparent;
 	text-shadow: 0px 0px 10px rgba(0, 0, 0, 0.15);
@@ -153,12 +148,8 @@
 	color: #ffdb00;
 	text-decoration: none;
 }
-<<<<<<< HEAD
+
 .chargepoint-disabled {
-=======
-
-.lpDisabledStyle {
->>>>>>> f16a210a
 	color: #A30000;
 	text-decoration: line-through;
 }
@@ -311,7 +302,7 @@
 		font-size: 1.1rem;
 	}
 
-	body > .container {
+	body>.container {
 		padding: 60px 5% 0;
 	}
 
@@ -425,13 +416,12 @@
 	--counterCol: rgba(255, 127, 127, 0.7);
 	--counterBgCol: rgba(255, 127, 127, 0.3);
 	--pvCol: rgba(0, 255, 0, 1);
-<<<<<<< HEAD
 	--pvBgCol: rgba(10, 255, 13, 0.3);
 	--batteryCol: rgba(255, 153, 0, 0.8);
 	--batteryBgCol: rgba(200, 255, 13, 0.3);
 	--batterySocCol: rgba(255, 153, 0, 0.8);
 	--batterySocBgCol: rgba(200, 255, 13, 0.3);
-	--homeConsumptionCol: rgba(255,255,255,0.7);
+	--homeConsumptionCol: rgba(255, 255, 255, 0.7);
 	--homeConsumptionBgCol: rgba(200, 255, 13, 0.3);
 	--cpSumCol: rgba(50, 50, 55, 0.1);
 	--cpSumBgCol: rgba(0, 0, 255, 0.1);
@@ -439,53 +429,6 @@
 	--loadBgCol: rgba(200, 255, 13, 0.3);
 	--smartHomeDeviceCol: rgba(230, 50, 220, 0.7);
 	--smartHomeDeviceBgCol: blue;
-=======
-	--pvbgCol: rgba(10, 255, 13, 0.3);
-	--speicherCol: rgba(255, 153, 0, 0.8);
-	--speicherbgCol: rgba(200, 255, 13, 0.3);
-	--speicherSocCol: rgba(255, 153, 0, 0.8);
-	--speicherSocbgCol: rgba(200, 255, 13, 0.3);
-	--lp1SocCol: rgba(0, 0, 255, 0.5);
-	--lp2SocCol: rgba(50, 50, 55, 0.5);
-	--hausverbrauchCol: rgba(255, 255, 255, 0.7);
-	--hausverbrauchbgCol: rgba(200, 255, 13, 0.3);
-	--verbraucher1Col: rgba(0, 150, 150, 0.7);
-	--verbraucher1bgCol: rgba(200, 255, 13, 0.3);
-	--verbraucher2Col: rgba(150, 150, 0, 0.7);
-	--verbraucher2bgCol: rgba(200, 255, 13, 0.3);
-	--lpgesamtCol: rgba(50, 50, 55, 0.1);
-	--lpgesamtbgCol: rgba(0, 0, 255, 0.1);
-	--lp3Col: rgba(50, 50, 55, 0.7);
-	--lp3bgCol: blue;
-	--lp4Col: rgba(50, 50, 55, 0.7);
-	--lp4bgCol: blue;
-	--lp5Col: rgba(50, 50, 55, 0.7);
-	--lp5bgCol: blue;
-	--lp6Col: rgba(50, 50, 55, 0.7);
-	--lp6bgCol: blue;
-	--lp7Col: rgba(50, 50, 55, 0.7);
-	--lp7bgCol: blue;
-	--lp8Col: rgba(50, 50, 55, 0.7);
-	--lp8bgCol: blue;
-	--d1Col: rgba(230, 50, 220, 0.7);
-	--d1bgCol: blue;
-	--d2Col: rgba(230, 50, 220, 0.7);
-	--d2bgCol: blue;
-	--d3Col: rgba(230, 50, 220, 0.7);
-	--d3bgCol: blue;
-	--d4Col: rgba(230, 50, 220, 0.7);
-	--d4bgCol: blue;
-	--d5Col: rgba(230, 50, 220, 0.7);
-	--d5bgCol: blue;
-	--d6Col: rgba(230, 50, 220, 0.7);
-	--d6bgCol: blue;
-	--d7Col: rgba(230, 50, 220, 0.7);
-	--d7bgCol: blue;
-	--d8Col: rgba(230, 50, 220, 0.7);
-	--d8bgCol: blue;
-	--d9Col: rgba(230, 50, 220, 0.7);
-	--d9bgCol: blue;
->>>>>>> f16a210a
 }
 
 .openwb-device-1 {
@@ -498,8 +441,7 @@
 	background-color: rgb(150 150 0);
 }
 
-<<<<<<< HEAD
-#theGraph > div {
+#theGraph>div {
 	max-height: 350px;
 	height: 45vh;
 }
@@ -512,12 +454,12 @@
 	font-family: 'Font Awesome 5 Free';
 	font-weight: 900;
 	content: "\f146";
-	float: right; 
+	float: right;
 }
 
 .card-header.collapsed .collPlus:after {
 	/* symbol for "collapsed" panels */
-	content: "\f0fe"; 
+	content: "\f0fe";
 }
 
 #infoHeader .card {
@@ -542,28 +484,4 @@
 	-webkit-transition: none;
 	transition: none;
 	display: none;
-=======
-@media screen and (max-width: 575px) {
-	#date {
-		padding-right: 0;
-		padding-left: 5px;
-	}
-
-	#time {
-		padding-right: 5px;
-		padding-left: 0;
-	}
-}
-
-.progress {
-	background-color: #424242;
-}
-
-.progress-bar {
-	background-color: #424242;
-}
-
-.row.middle {
-	align-items: center;
->>>>>>> f16a210a
 }