/**
 * Functions to update graph and gui values via MQTT-messages
 *
 * @author Kevin Wieland
 * @author Michael Ortenstein
 */

function getCol(matrix, col){
	var column = [];
	for(var i=0; i<matrix.length; i++){
		column.push(matrix[i][col]);
	}
	return column;
}

function convertToKw(dataColum) {
	var convertedDataColumn = [];
	dataColum.forEach((value) => {
		convertedDataColumn.push(value / 1000);
	});
	return convertedDataColumn;
}

function getIndex(topic) {
	// get occurence of numbers between / / in topic
	// since this is supposed to be the index like in openwb/lp/4/w
	// no lookbehind supported by safari, so workaround with replace needed
	var index = topic.match(/(?:\/)([0-9]+)(?=\/)/g)[0].replace(/[^0-9]+/g, '');
	if ( typeof index === 'undefined' ) {
		index = '';
	}
	return index;
}

function handlevar(mqttmsg, mqttpayload) {
	// receives all messages and calls respective function to process them
	if ( mqttmsg.match( /^openwb\/graph\//i ) ) { processGraphMessages(mqttmsg, mqttpayload); }
	else if ( mqttmsg.match( /^openwb\/evu\//i) ) { processEvuMessages(mqttmsg, mqttpayload); }
	else if ( mqttmsg.match( /^openwb\/global\//i) ) { processGlobalMessages(mqttmsg, mqttpayload); }
	else if ( mqttmsg.match( /^openwb\/housebattery\//i) ) { processHousebatteryMessages(mqttmsg, mqttpayload); }
	else if ( mqttmsg.match( /^openwb\/system\//i) ) { processSystemMessages(mqttmsg, mqttpayload); }
	else if ( mqttmsg.match( /^openwb\/pv\//i) ) { processPvMessages(mqttmsg, mqttpayload); }
	else if ( mqttmsg.match( /^openwb\/verbraucher\//i) ) { processVerbraucherMessages(mqttmsg, mqttpayload); }
	else if ( mqttmsg.match( /^openwb\/lp\//i) ) { processLpMessages(mqttmsg, mqttpayload); }
	else if ( mqttmsg.match( /^openwb\/hook\//i) ) { processHookMessages(mqttmsg, mqttpayload); }
	else if ( mqttmsg.match( /^openwb\/SmartHome\/Devices\//i) ) { processSmartHomeDevicesMessages(mqttmsg, mqttpayload); }
	else if ( mqttmsg.match( /^openwb\/config\/get\/SmartHome\/Devices\//i) ) { processSmartHomeDevicesConfigMessages(mqttmsg, mqttpayload); }
	else if ( mqttmsg.match( /^openwb\/config\/get\/sofort\/lp\//i) ) { processSofortConfigMessages(mqttmsg, mqttpayload); }
	else if ( mqttmsg.match( /^openwb\/config\/get\/pv\//i) ) { processPvConfigMessages(mqttmsg, mqttpayload); }
}  // end handlevar



function processPvConfigMessages(mqttmsg, mqttpayload) {
	processPreloader(mqttmsg);
	if ( mqttmsg == 'openWB/config/get/pv/priorityModeEVBattery' ) {
		// sets button color in charge mode modal and sets icon in mode select button
		switch (mqttpayload) {
			case '0':
				// battery priority
				$('#evPriorityBtn').removeClass('btn-success');
				$('#batteryPriorityBtn').addClass('btn-success');
				$('#priorityEvBatteryIcon').removeClass('fa-car').addClass('fa-car-battery')
				break;
			case '1':
				// ev priority
				$('#evPriorityBtn').addClass('btn-success');
				$('#batteryPriorityBtn').removeClass('btn-success');
				$('#priorityEvBatteryIcon').removeClass('fa-car-battery').addClass('fa-car')
			break;
		}
	}
	else if ( mqttmsg == 'openWB/config/get/pv/nurpv70dynact' ) {
		//  and sets icon in mode select button
		switch (mqttpayload) {
			case '0':
				// deaktiviert
				$('#70ModeBtn').hide();
				break;
			case '1':
				// activiert
				$('#70ModeBtn').show();
			break;
		}
	}
}

function processSofortConfigMessages(mqttmsg, mqttpayload) {
	// processes mqttmsg for topic openWB/config/get/sofort/
	// called by handlevar
	processPreloader(mqttmsg);
	var elementId = mqttmsg.replace('openWB/config/get/sofort/', '');
	var element = $('#' + $.escapeSelector(elementId));
	if ( element.attr('type') == 'range' ) {
		setInputValue(elementId, mqttpayload);
	} else if ( element.hasClass('btn-group-toggle') ) {
		setToggleBtnGroup(elementId, mqttpayload);
	}

}

function processGraphMessages(mqttmsg, mqttpayload) {
	// processes mqttmsg for topic openWB/graph
	// called by handlevar
	processPreloader(mqttmsg);
	if ( mqttmsg == 'openWB/graph/boolDisplayHouseConsumption' ) {
		if ( mqttpayload == 1) {
			boolDisplayHouseConsumption = false;
			hidehaus = 'foo';
		} else {
			boolDisplayHouseConsumption = true;
			hidehaus = 'Hausverbrauch';
		}
		checkgraphload();
	}
	else if ( mqttmsg == 'openWB/graph/boolDisplayLegend' ) {
		if ( mqttpayload == 0) {
			boolDisplayLegend = false;
		} else {
			boolDisplayLegend = true;
		}
		checkgraphload();
	}
	else if ( mqttmsg == 'openWB/graph/boolDisplayLiveGraph' ) {
		if ( mqttpayload == 0) {
			$('#thegraph').hide();
			boolDisplayLiveGraph = false;
		} else {
			$('#thegraph').show();
			boolDisplayLiveGraph = true;
		}
	}
	else if ( mqttmsg == 'openWB/graph/boolDisplayEvu' ) {
		if ( mqttpayload == 1) {
			boolDisplayEvu = false;
			hideevu = 'foo';
		} else {
			boolDisplayEvu = true;
			hideevu = 'Bezug';
		}
		checkgraphload();
	}
	else if ( mqttmsg == 'openWB/graph/boolDisplayPv' ) {
		if ( mqttpayload == 1) {
			boolDisplayPv = false;
			hidepv = 'foo';
		} else {
			boolDisplayPv = true;
			hidepv = 'PV';
		}
		checkgraphload();
	}
	else if ( mqttmsg.match( /^openwb\/graph\/booldisplaylp[1-9][0-9]*$/i ) ) {
		var index = mqttmsg.match(/(\d+)(?!.*\d)/g)[0];  // extract last match = number from mqttmsg
		// now call functions or set variables corresponding to the index
		if ( mqttpayload == 1) {
			window['boolDisplayLp'+index] = false;
			window['hidelp'+index] = 'foo';
		} else {
			window['boolDisplayLp'+index] = true;
			window['hidelp'+index] = 'Lp' + index;
		}
		checkgraphload();
	}
	else if ( mqttmsg == 'openWB/graph/boolDisplayLpAll' ) {
		if ( mqttpayload == 1) {
			boolDisplayLpAll = false;
			hidelpa = 'foo';
		} else {
			boolDisplayLpAll = true;
			hidelpa = 'LP Gesamt';
		}
		checkgraphload();
	}
	else if ( mqttmsg == 'openWB/graph/boolDisplaySpeicher' ) {
		if ( mqttpayload == 1) {
			boolDisplaySpeicher = false;
			hidespeicher = 'foo';
		} else {
			hidespeicher = 'Speicher';
			boolDisplaySpeicher = true;
		}
		checkgraphload();
	}
	else if ( mqttmsg == 'openWB/graph/boolDisplaySpeicherSoc' ) {
		if ( mqttpayload == 1) {
			hidespeichersoc = 'foo';
			boolDisplaySpeicherSoc = false;
		} else {
			hidespeichersoc = 'Speicher SoC';
			boolDisplaySpeicherSoc = true;
		}
		checkgraphload();
	}
	else if ( mqttmsg.match( /^openwb\/graph\/booldisplaylp[1-9][0-9]*soc$/i ) ) {
		var index = mqttmsg.match(/(\d+)(?!.*\d)/g)[0];  // extract last match = number from mqttmsg
		if ( mqttpayload == 1) {
			$('#socenabledlp' + index).show();
			window['boolDisplayLp' + index + 'Soc'] = false;
			window['hidelp' + index + 'soc'] = 'foo';
		} else {
			$('#socenabledlp' + index).hide();
			window['boolDisplayLp' + index + 'Soc'] = true;
			window['hidelp' + index + 'soc'] = 'LP' + index + ' SoC';
		}
		checkgraphload();
	}
	else if ( mqttmsg.match( /^openwb\/graph\/booldisplayload[1-9][0-9]*$/i ) ) {
		var index = mqttmsg.match(/(\d+)(?!.*\d)/g)[0];  // extract last match = number from mqttmsg
		// now call functions or set variables corresponding to the index
		if ( mqttpayload == 1) {
			window['hideload'+index] = 'foo';
			window['boolDisplayLoad'+index] = false;
		} else {
			window['hideload'+index] = 'Verbraucher ' + index;
			window['boolDisplayLoad'+index] = true;
		}
		checkgraphload();
	}
	else if ( mqttmsg.match( /^openwb\/graph\/[1-9][0-9]*alllivevalues$/i ) ) {
		var index = mqttmsg.match(/(\d+)(?!.*\d)/g)[0];  // extract last match = number from mqttmsg
		// now call functions or set variables corresponding to the index
		if (initialread == 0) {
			window['all'+index+'p'] = mqttpayload;
			window['all'+index] = 1;
			putgraphtogether();
		}
	}
	else if ( mqttmsg == 'openWB/graph/lastlivevalues' ) {
		if ( initialread > 0) {
			updateGraph(mqttpayload);
		}
	}
}  // end processGraphMessages

function processEvuMessages(mqttmsg, mqttpayload) {
	// processes mqttmsg for topic openWB/evu
	// called by handlevar
	processPreloader(mqttmsg);
	if ( mqttmsg == 'openWB/evu/W' ) {
		var prefix = ': ';
		var unit = ' W';
		var powerEvu = parseInt(mqttpayload, 10);
		if ( isNaN(powerEvu) ) {
			powerEvu = 0;
		}
		if ( powerEvu > 0 ) {
			prefix = ' Bezug: ';
		} else if ( powerEvu < 0 ) {
			powerEvu *= -1;
			prefix = ' Einspeisung: ';
		}
		if ( powerEvu > 999 ) {
			powerEvu = (powerEvu / 1000).toLocaleString(undefined, {minimumFractionDigits: 2, maximumFractionDigits: 2});
			unit = ' kW';
		}
		$('#bezug').text(prefix + powerEvu + unit);
	 }
	else if ( mqttmsg == 'openWB/evu/DailyYieldImportKwh') {
		var evuiDailyYield = parseFloat(mqttpayload);
		if ( isNaN(evuiDailyYield) ) {
			evuiDailyYield = 0;
		}
		if ( evuiDailyYield >= 0 ) {
			var evuiDailyYieldStr = ' (' + evuiDailyYield.toLocaleString(undefined, {minimumFractionDigits: 2, maximumFractionDigits: 2}) + ' kWh I)';
			$('#evuidailyyield').text(evuiDailyYieldStr);
		} else {
			$('#evuidailyyield').text("");
		}

	}
	else if ( mqttmsg == 'openWB/evu/DailyYieldExportKwh') {
		var evueDailyYield = parseFloat(mqttpayload);
		if ( isNaN(evueDailyYield) ) {
			evueDailyYield = 0;
		}
		if ( evueDailyYield >= 0 ) {
			var evueDailyYieldStr = ' (' + evueDailyYield.toLocaleString(undefined, {minimumFractionDigits: 2, maximumFractionDigits: 2}) + ' kWh E)';
			$('#evuedailyyield').text(evueDailyYieldStr);
		} else {
			$('#evuedailyyield').text("");
		}

	}
}

function processGlobalMessages(mqttmsg, mqttpayload) {
	// processes mqttmsg for topic openWB/global
	// called by handlevar
	processPreloader(mqttmsg);
	if ( mqttmsg == 'openWB/global/WHouseConsumption' ) {
		var powerHouse = parseInt(mqttpayload, 10);
		if ( isNaN(powerHouse) ) {
			powerHouse = 0;
		}
		if ( powerHouse > 999 ) {
			powerHouse = (powerHouse / 1000).toLocaleString(undefined, {minimumFractionDigits: 2, maximumFractionDigits: 2}) + ' kW';
		} else {
			powerHouse += ' W';
		}
		$('#hausverbrauch').text(powerHouse);
	}
	else if ( mqttmsg == 'openWB/global/WAllChargePoints') {
		var powerAllLp = parseInt(mqttpayload, 10);
		if ( isNaN(powerAllLp) ) {
			powerAllLp = 0;
		}
		if (powerAllLp > 999) {
			powerAllLp = (powerAllLp / 1000).toLocaleString(undefined, {minimumFractionDigits: 2, maximumFractionDigits: 2}) + ' kW';
		} else {
			powerAllLp += ' W';
		}
		$('#powerAllLp').text(powerAllLp);
	}
	else if ( mqttmsg == 'openWB/global/strLastmanagementActive' ) {
		if ( mqttpayload.length >= 5 ) {
			// if there is info-text in payload for topic, show the text
			$('#lastregelungaktiv').text(mqttpayload);
		} else {
			// if there is no text, show nothing (hides row)
			$('#lastregelungaktiv').text('');
		}
	}
	else if ( mqttmsg == 'openWB/global/awattar/boolAwattarEnabled' ) {
		if ( mqttpayload == '1' ) {
			$('#awattarEnabledIcon').show();
			$('#awattar').show();
		} else {
			$('#awattarEnabledIcon').hide();
			$('#awattar').hide();
		}
	}
	else if ( mqttmsg == 'openWB/global/awattar/pricelist' ) {
		// read awattar values and trigger graph creation
		// loadawattargraph will show awattardiv is awataraktiv=1 in openwb.conf
		// graph will be redrawn after 5 minutes (new data pushed from cron5min.sh)
		var csvaData = [];
		var rawacsv = mqttpayload.split(/\r?\n|\r/);
		for (var i = 0; i < rawacsv.length; i++) {
			csvaData.push(rawacsv[i].split(','));
		}
		awattartime = getCol(csvaData, 0);
		graphawattarprice = getCol(csvaData, 1);

		loadawattargraph();
	}
	else if ( mqttmsg == 'openWB/global/awattar/MaxPriceForCharging' ) {
		setInputValue('MaxPriceForCharging', mqttpayload);
	}
	else if ( mqttmsg == 'openWB/global/awattar/ActualPriceForCharging' ) {
		$('#ActualPriceForCharging').text(parseFloat(mqttpayload).toLocaleString(undefined, {maximumFractionDigits: 2}));
	}
	else if ( mqttmsg == 'openWB/global/ChargeMode' ) {
		// set modal button colors depending on charge mode
		// set visibility of divs
		// set visibility of priority icon depending on charge mode
		// (priority icon is encapsulated in another element hidden/shown by housebattery configured or not)
		switch (mqttpayload) {
			case '0':
				// mode sofort
				$('#chargeModeSelectBtnText').text('Sofortladen');  // text btn mainpage
				$('.chargeModeBtn').removeClass('btn-success');  // changes to select btns in modal
				$('#chargeModeSofortBtn').addClass('btn-success');
				$('#targetChargingProgress').show();  // visibility of divs for special settings
				$('#sofortladenEinstellungen').show();
				$('#priorityEvBatteryIcon').hide();  // visibility of priority icon
				break;
			case '1':
				// mode min+pv
				$('#chargeModeSelectBtnText').text('Min+PV-Laden');
				$('.chargeModeBtn').removeClass('btn-success');
				$('#chargeModeMinPVBtn').addClass('btn-success');
				$('#targetChargingProgress').hide();
				$('#sofortladenEinstellungen').hide();
				$('#priorityEvBatteryIcon').hide();
				break;
			case '2':
				// mode pv
				$('#chargeModeSelectBtnText').text('PV-Laden');
				$('.chargeModeBtn').removeClass('btn-success');
				$('#chargeModePVBtn').addClass('btn-success');
				$('#targetChargingProgress').hide();
				$('#sofortladenEinstellungen').hide();
				$('#priorityEvBatteryIcon').show();
				break;
			case '3':
				// mode stop
				$('#chargeModeSelectBtnText').text('Stop');
				$('.chargeModeBtn').removeClass('btn-success');
				$('#chargeModeStopBtn').addClass('btn-success');
				$('#targetChargingProgress').hide();
				$('#sofortladenEinstellungen').hide();
				$('#priorityEvBatteryIcon').hide();
				break;
			case '4':
				// mode standby
				$('#chargeModeSelectBtnText').text('Standby');
				$('.chargeModeBtn').removeClass('btn-success');
				$('#chargeModeStdbyBtn').addClass('btn-success');
				$('#targetChargingProgress').hide();
				$('#sofortladenEinstellungen').hide();
				$('#priorityEvBatteryIcon').hide();
		}
	}
	else if ( mqttmsg == 'openWB/global/DailyYieldAllChargePointsKwh') {
		var llaDailyYield = parseFloat(mqttpayload);
		if ( isNaN(llaDailyYield) ) {
			llaDailyYield = 0;
		}
		if ( llaDailyYield >= 0 ) {
			var llaDailyYieldStr = ' (' + llaDailyYield.toLocaleString(undefined, {minimumFractionDigits: 2, maximumFractionDigits: 2}) + ' kWh)';
			$('#lladailyyield').text(llaDailyYieldStr);
		} else {
			$('#lladailyyield').text("");
		}

	}
	else if ( mqttmsg == 'openWB/global/DailyYieldHausverbrauchKwh') {
		var hausverbrauchDailyYield = parseFloat(mqttpayload);
		if ( isNaN(hausverbrauchDailyYield) ) {
			hausverbrauchDailyYield = 0;
		}
		if ( hausverbrauchDailyYield >= 0 ) {
			var hausverbrauchDailyYieldStr = ' (' + hausverbrauchDailyYield.toLocaleString(undefined, {minimumFractionDigits: 2, maximumFractionDigits: 2}) + ' kWh)';
			$('#hausverbrauchdailyyield').text(hausverbrauchDailyYieldStr);
		} else {
			$('#hausverbrauchdailyyield').text("");
		}

	}
}

function processHousebatteryMessages(mqttmsg, mqttpayload) {
	// processes mqttmsg for topic openWB/housebattery
	// called by handlevar
	processPreloader(mqttmsg);
	if ( mqttmsg == 'openWB/housebattery/W' ) {
<<<<<<< HEAD
		var speicherwatt = mqttpayload;
		var sign=  ': ';
		var speicherwatt = parseInt(speicherwatt, 10);
		if ( isNaN(speicherwatt) ) {
			speicherwatt = 0;
		}
		if ( speicherwatt == 0 ) {
			speicherwatt = '0 W';
		} else if (speicherwatt > 0) {
			if ( speicherwatt > 999 ) {
				speicherwatt = (speicherwatt / 1000).toLocaleString(undefined, {minimumFractionDigits: 2, maximumFractionDigits: 2});
				speicherwatt = speicherwatt + ' kW';
				sign= '-Beladung: ';
			} else {
				speicherwatt = speicherwatt + ' W';
				sign= '-Beladung: ';
			}
		} else {
	    	speicherwatt *= -1;
			if (speicherwatt > 999) {
				speicherwatt = (speicherwatt / 1000).toLocaleString(undefined, {minimumFractionDigits: 2, maximumFractionDigits: 2});
				speicherwatt = speicherwatt + ' kW';
				sign='-Entladung: ';
			} else {
				speicherwatt = speicherwatt + ' W';
			sign='-Entladung: ';

			}
=======
		var prefix = ': ';
		var unit = ' W';
		var speicherwatt = parseInt(mqttpayload, 10);
		if ( isNaN(speicherwatt) ) {
			speicherwatt = 0;
		}
		if ( speicherwatt > 0 ) {
			prefix = ' Ladung: ';
		} else if ( speicherwatt < 0 ) {
			speicherwatt *= -1;
			prefix = ' Entladung: ';
		}
		if ( speicherwatt > 999 ) {
			speicherwatt = (speicherwatt / 1000).toLocaleString(undefined, {minimumFractionDigits: 2, maximumFractionDigits: 2});
			unit = ' kW';
>>>>>>> 37698a56
		}
		$('#speicherleistung').text(prefix + speicherwatt + unit);
	}
	else if ( mqttmsg == 'openWB/housebattery/%Soc' ) {
		var speicherSoc = parseInt(mqttpayload, 10);
		if ( isNaN(speicherSoc) || speicherSoc < 0 || speicherSoc > 100 ) {
			speicherSoc = '--';
		}
		speichersoc = speicherSoc + ' % SoC';
		$('#speichersoc').text(speichersoc);
	}
	else if ( mqttmsg == 'openWB/housebattery/boolHouseBatteryConfigured' ) {
		if ( mqttpayload == 1 ) {
			// if housebattery is configured, show info-div
			$('#speicher').show();
			// and outer element for priority icon in pv mode
			$('#priorityEvBattery').show();
			// priority buttons in modal
			$('#priorityModeBtns').show();
		} else {
			$('#speicher').hide();
			$('#priorityEvBattery').hide();
			$('#priorityModeBtns').hide();
		}
	}

	else if ( mqttmsg == 'openWB/housebattery/DailyYieldExportKwh') {
		var sieDailyYield = parseFloat(mqttpayload);
		if ( isNaN(sieDailyYield) ) {
			sieDailyYield = 0;
		}
		if ( sieDailyYield >= 0 ) {
			var sieDailyYieldStr = ' (' + sieDailyYield.toLocaleString(undefined, {minimumFractionDigits: 2, maximumFractionDigits: 2}) + ' kWh E)';
			$('#siedailyyield').text(sieDailyYieldStr);
		} else {
			$('#siedailyyield').text("");
		}

	}
	else if ( mqttmsg == 'openWB/housebattery/DailyYieldImportKwh') {
		var siiDailyYield = parseFloat(mqttpayload);
		if ( isNaN(siiDailyYield) ) {
			siiDailyYield = 0;
		}
		if ( siiDailyYield >= 0 ) {
			var siiDailyYieldStr = ' (' + siiDailyYield.toLocaleString(undefined, {minimumFractionDigits: 2, maximumFractionDigits: 2}) + ' kWh I)';
			$('#siidailyyield').text(siiDailyYieldStr);
		} else {
			$('#siidailyyield').text("");
		}

	}
}

function processSystemMessages(mqttmsg, mqttpayload) {
	// processes mqttmsg for topic openWB/system
	// called by handlevar
	processPreloader(mqttmsg);
	if ( mqttmsg == 'openWB/system/Timestamp') {
		var dateObject = new Date(mqttpayload * 1000);  // Unix timestamp to date-object
		var time = '&nbsp;';
		var date = '&nbsp;';
		if ( dateObject instanceof Date && !isNaN(dateObject.valueOf()) ) {
			// timestamp is valid date so process
			var HH = String(dateObject.getHours()).padStart(2, '0');
			var MM = String(dateObject.getMinutes()).padStart(2, '0');
			time = HH + ':'  + MM;
			var dd = String(dateObject.getDate()).padStart(2, '0');  // format with leading zeros
			var mm = String(dateObject.getMonth() + 1).padStart(2, '0'); //January is 0 so add +1!
			var dayOfWeek = dateObject.toLocaleDateString('de-DE', { weekday: 'short'});
			date = dayOfWeek + ', ' + dd + '.' + mm + '.' + dateObject.getFullYear();
		}
		$('#time').text(time);
		$('#date').text(date);
	}
}

function processPvMessages(mqttmsg, mqttpayload) {
	// processes mqttmsg for topic openWB/pv
	// called by handlevar
	processPreloader(mqttmsg);
	if ( mqttmsg == 'openWB/pv/W') {
		var pvwatt = parseInt(mqttpayload, 10);
		if ( isNaN(pvwatt) ) {
			pvwatt = 0;
		}
		if ( pvwatt <= 0){
			// production is negative for calculations so adjust for display
			pvwatt *= -1;
			// adjust and add unit
			if (pvwatt > 999) {
				pvwatt = (pvwatt / 1000).toLocaleString(undefined, {minimumFractionDigits: 2, maximumFractionDigits: 2}) + ' kW';
			} else {
				pvwatt += ' W';
			}
		}
		$('#pvleistung').text(pvwatt);
	}
	else if ( mqttmsg == 'openWB/pv/DailyYieldKwh') {
		var pvDailyYield = parseFloat(mqttpayload);
		if ( isNaN(pvDailyYield) ) {
			pvDailyYield = 0;
		}
		if ( pvDailyYield >= 0 ) {
			var pvDailyYieldStr = ' (' + pvDailyYield.toLocaleString(undefined, {minimumFractionDigits: 2, maximumFractionDigits: 2}) + ' kWh)';
			$('#pvdailyyield').text(pvDailyYieldStr);
		} else {
			$('#pvdailyyield').text("");
		}

	}
	else if ( mqttmsg == 'openWB/pv/bool70PVDynStatus') {
		switch (mqttpayload) {
			case '0':
				// deaktiviert
				$('#70PvBtn').removeClass('btn-success');
				break;
			case '1':
				// ev priority
				$('#70PvBtn').addClass('btn-success');
			break;
		}
	}
}

function processVerbraucherMessages(mqttmsg, mqttpayload) {
	// processes mqttmsg for topic openWB/Verbraucher
	// called by handlevar
	processPreloader(mqttmsg);
}

function processLpMessages(mqttmsg, mqttpayload) {
	// processes mqttmsg for topic openWB/lp
	// called by handlevar
	processPreloader(mqttmsg);
	if ( mqttmsg.match( /^openwb\/lp\/[1-9][0-9]*\/w$/i ) ) {
		var index = getIndex(mqttmsg);  // extract number between two / /
		var parent = $('[data-lp="' + index + '"]');  // get parent row element for charge point
		var element = parent.find('.actualPowerLp');  // now get parents respective child element
		var actualPower = parseInt(mqttpayload, 10);
		if ( isNaN(actualPower) ) {
			actualPower = 0;
		}
		if (actualPower > 999) {
			actualPower = (actualPower / 1000).toLocaleString(undefined, {minimumFractionDigits: 2, maximumFractionDigits: 2});
			actualPower += ' kW';
		} else {
			actualPower += ' W';
		}
		element.text(actualPower);
	}
	else if ( mqttmsg.match( /^openwb\/lp\/[1-9][0-9]*\/kWhchargedsinceplugged$/i ) ) {
		// energy charged since ev was plugged in
		// also calculates and displays km charged
		var index = getIndex(mqttmsg);  // extract number between two / /
		var parent = $('[data-lp="' + index + '"]');  // get parent row element for charge point
		var element = parent.find('.energyChargedLp');  // now get parents respective child element
		var energyCharged = parseFloat(mqttpayload, 10);
		if ( isNaN(energyCharged) ) {
			energyCharged = 0;
		}
		element.text(energyCharged.toLocaleString(undefined, {minimumFractionDigits: 1, maximumFractionDigits: 1}) + ' kWh');
		var kmChargedLp = parent.find('.kmChargedLp');  // now get parents kmChargedLp child element
		var consumption = parseFloat($(kmChargedLp).data('consumption'));
		var kmCharged = '';
		if ( !isNaN(consumption) && consumption > 0 ) {
			kmCharged = (energyCharged / consumption) * 100;
			kmCharged = ' / ' + kmCharged.toLocaleString(undefined, {minimumFractionDigits: 1, maximumFractionDigits: 1}) + ' km';
		} else {
			kmCharged = '-- km';
		}
		$(kmChargedLp).text(kmCharged);
	}
	else if ( mqttmsg.match( /^openwb\/lp\/[1-9][0-9]*\/kWhactualcharged$/i ) ) {
		// energy charged since reset of limitation
		var index = getIndex(mqttmsg);  // extract number between two / /
		if ( isNaN(mqttpayload) ) {
			mqttpayload = 0;
		}
		var parent = $('[data-lp="' + index + '"]');  // get parent div element for charge limitation
		var element = parent.find('.progress-bar');  // now get parents progressbar
		element.data('actualCharged', mqttpayload);  // store value received
		var limitElementId = 'lp/' + index + '/energyToCharge';
		var limit = $('#' + $.escapeSelector(limitElementId)).val();  // slider value
		if ( isNaN(limit) || limit < 2 ) {
			limit = 2;  // minimum value
		}
		var progress = (mqttpayload / limit * 100).toFixed(0);
		element.width(progress+"%");
	}
	else if ( mqttmsg.match( /^openwb\/lp\/[1-9][0-9]*\/\%soc$/i ) ) {
		// soc of ev at respective charge point
		var index = getIndex(mqttmsg);  // extract number between two / /
		var parent = $('[data-lp="' + index + '"]');  // get parent row element for charge point
		var element = parent.find('.socLp');  // now get parents respective child element
		var soc = parseInt(mqttpayload, 10);
		if ( isNaN(soc) || soc < 0 || soc > 100 ) {
			soc = '--';
		}
		element.text(soc + ' %');
	}
	else if ( mqttmsg.match( /^openwb\/lp\/[1-9][0-9]*\/timeremaining$/i ) ) {
		// time remaining for charging to target value
		var index = getIndex(mqttmsg);  // extract number between two / /
		var parent = $('.chargeLimitation[data-lp="' + index + '"]');  // get parent div element for charge limitation
		var element = parent.find('.restzeitLp');  // get element
		element.text('Restzeit ' + mqttpayload);
	}
	else if ( mqttmsg.match( /^openwb\/lp\/[1-9][0-9]*\/boolchargeatnight$/i ) ) {
		var index = getIndex(mqttmsg);  // extract number between two / /
		var parent = $('[data-lp="' + index + '"]');  // get parent row element for charge point
		var element = parent.find('.nightChargingLp');  // now get parents respective child element
		if ( mqttpayload == 1 ) {
			element.show();
		} else {
			element.hide();
		}
	}
	else if ( mqttmsg.match( /^openwb\/lp\/[1-9][0-9]*\/boolplugstat$/i ) ) {
		// status ev plugged in or not
		var index = getIndex(mqttmsg);  // extract number between two / /
		var parent = $('[data-lp="' + index + '"]');  // get parent row element for charge point
		var element = parent.find('.plugstatLp');  // now get parents respective child element
		if ( mqttpayload == 1 ) {
			element.show();
		} else {
			element.hide();
		}
	}
	else if ( mqttmsg.match( /^openwb\/lp\/[1-9][0-9]*\/boolchargestat$/i ) ) {
		var index = getIndex(mqttmsg);  // extract number between two / /
		var parent = $('[data-lp="' + index + '"]');  // get parent row element for charge point
		var element = parent.find('.plugstatLp');  // now get parents respective child element
		if ( mqttpayload == 1 ) {
			element.removeClass('text-orange').addClass('text-green');
		} else {
			element.removeClass('text-green').addClass('text-orange');
		}
	}

	else if ( mqttmsg.match( /^openwb\/lp\/[1-9][0-9]*\/strchargepointname$/i ) ) {
		var index = getIndex(mqttmsg);  // extract number between two / /
		$('.nameLp').each(function() {  // fill in name for all element of class '.nameLp'
			var lp = $(this).closest('[data-lp]').data('lp');  // get attribute lp from parent
			if ( lp == index ) {
	    		$(this).text(mqttpayload);
			}
	    });
	}
	else if ( mqttmsg.match( /^openwb\/lp\/[1-9][0-9]*\/chargepointenabled$/i ) ) {
		var index = getIndex(mqttmsg);  // extract number between two / /
		$('.nameLp').each(function() {  // check all elements of class '.nameLp'
			var lp = $(this).closest('[data-lp]').data('lp');  // get attribute lp from parent
			if ( lp == index ) {
				if ( $(this).hasClass('enableLp') ) {
					// but only apply styles to element in chargepoint info data block
					if ( mqttpayload == 0 ) {
						$(this).removeClass('lpEnabledStyle').addClass('lpDisabledStyle');
					} else {
						$(this).removeClass('lpDisabledStyle').addClass('lpEnabledStyle');
					}
				}
			}
		});
	}
	else if ( mqttmsg.match( /^openwb\/lp\/[1-9][0-9]*\/countphasesinuse/i ) ) {
		var index = getIndex(mqttmsg);  // extract number between two / /
		var parent = $('[data-lp="' + index + '"]');  // get parent row element for charge point
		var element = parent.find('.phasesInUseLp');  // now get parents respective child element
		var phasesInUse = parseInt(mqttpayload, 10);
		if ( isNaN(phasesInUse) || phasesInUse < 1 || phasesInUse > 3 ) {
			element.text(' /');
		} else {
			var phaseSymbols = ['', '\u2460', '\u2461', '\u2462'];
			element.text(' ' + phaseSymbols[phasesInUse]);
		}
	}
    else if ( mqttmsg.match( /^openwb\/lp\/[1-9][0-9]*\/aconfigured$/i ) ) {
    	// target current value at charge point
		var index = getIndex(mqttmsg);  // extract number between two / /
		var parent = $('[data-lp="' + index + '"]');  // get parent row element for charge point
		var element = parent.find('.targetCurrentLp');  // now get parents respective child element
		var targetCurrent = parseInt(mqttpayload, 10);
		if ( isNaN(targetCurrent) ) {
			element.text(' 0 A');
		} else {
			element.text(' ' + targetCurrent + ' A');
		}
    }
	else if ( mqttmsg.match( /^openwb\/lp\/[1-9][0-9]*\/boolsocconfigured$/i ) ) {
		// soc-module configured for respective charge point
		var index = getIndex(mqttmsg);  // extract number between two / /
		var parent = $('[data-lp="' + index + '"]');  // get parent row element for charge point
		var elementIsConfigured = $(parent).find('.socConfiguredLp');  // now get parents respective child element
		var elementIsNotConfigured = $(parent).find('.socNotConfiguredLp');  // now get parents respective child element
		if (mqttpayload == 1) {
			$(elementIsNotConfigured).hide();
			$(elementIsConfigured).show();
		} else {
			$(elementIsNotConfigured).show();
			$(elementIsConfigured).hide();
		}
	}
	else if ( mqttmsg.match( /^openwb\/lp\/[1-9][0-9]*\/boolchargepointconfigured$/i ) ) {
		// respective charge point configured
		var index = getIndex(mqttmsg);  // extract number between two / /
		// now show/hide element containing data-lp attribute with value=index
		switch (mqttpayload) {
			case '0':
				$('[data-lp="' + index + '"]').hide();
				break;
			case '1':
				$('[data-lp="' + index + '"]').show();
				break;

		}
	}
	else if ( mqttmsg.match( /^openwb\/lp\/[1-9][0-9]*\/autolockconfigured$/i ) ) {
		var index = getIndex(mqttmsg);  // extract first match = number from
		var parent = $('[data-lp="' + index + '"]');  // get parent row element for charge point
		var element = parent.find('.autolockConfiguredLp');  // now get parents respective child element
		if ( mqttpayload == 0 ) {
			element.hide();
		} else {
			element.show();
		}
	}
	else if ( mqttmsg.match( /^openwb\/lp\/[1-9][0-9]*\/autolockstatus$/i ) ) {
		// values used for AutolockStatus flag:
		// 0 = standby
		// 1 = waiting for autolock
		// 2 = autolock performed
		// 3 = auto-unlock performed
		var index = getIndex(mqttmsg);  // extract number between two / /
		var parent = $('[data-lp="' + index + '"]');  // get parent row element for charge point
		var element = parent.find('.autolockConfiguredLp');  // now get parents respective child element
		switch ( mqttpayload ) {
			case '0':
				// remove animation from span and set standard colored key icon
				element.removeClass('fa-lock fa-lock-open animate-alertPulsation text-red text-green');
				element.addClass('fa-key');
				break;
			case '1':
				// add animation to standard icon
				element.removeClass('fa-lock fa-lock-open text-red text-green');
				element.addClass('fa-key animate-alertPulsation');
				break;
			case '2':
				// add red locked icon
				element.removeClass('fa-lock-open fa-key animate-alertPulsation text-green');
				element.addClass('fa-lock text-red');
				break;
			case '3':
				// add green unlock icon
				element.removeClass('fa-lock fa-key animate-alertPulsation text-red');
				element.addClass('fa-lock-open text-green');
				break;
		}
	}
	else if ( mqttmsg.match( /^openwb\/lp\/[1-9][0-9]*\/energyconsumptionper100km$/i ) ) {
		// store configured value in element attribute
		// to calculate charged km upon receipt of charged energy
		var index = getIndex(mqttmsg);  // extract number between two / /
		var parent = $('[data-lp="' + index + '"]');  // get parent row element for charge point
		var element = parent.find('.kmChargedLp');  // now get parents respective child element
		var consumption = parseFloat(mqttpayload);
		if ( isNaN(consumption) ) {
			consumption = 0;
		}
		element.data('consumption', consumption);  // store value in data-attribute
		// if already energyCharged-displayed, update kmCharged
		var energyChargedLp = parent.find('.energyChargedLp');  // now get parents respective energyCharged child element
		var energyCharged = parseFloat($(energyChargedLp).text());
		var kmCharged = '';
		if ( !isNaN(energyCharged) && consumption > 0 ) {
			kmCharged = (energyCharged / consumption) * 100;
			kmCharged = ' / ' + kmCharged.toLocaleString(undefined, {minimumFractionDigits: 1, maximumFractionDigits: 1}) + ' km';
		} else {
			kmCharged = '-- km';
		}
		element.text(kmCharged);
	}
	else if ( mqttmsg.match( /^openwb\/lp\/[1-9][0-9]*\/boolfinishattimechargeactive$/i ) ) {
		// respective charge point configured
		var index = getIndex(mqttmsg);  // extract number between two / /
		var parent = $('[data-lp="' + index + '"]');  // get parent row element for charge point
		var element = parent.find('.targetChargingLp');  // now get parents respective child element
		if (mqttpayload == 1) {
			element.show();
		} else {
			element.hide();
		}
	}
}

function processHookMessages(mqttmsg, mqttpayload) {
	// processes mqttmsg for topic openWB/hook
	// called by handlevar
	processPreloader(mqttmsg);
	if ( mqttmsg.match( /^openwb\/hook\/[1-9][0-9]*\/boolhookstatus$/i ) ) {
		var index = getIndex(mqttmsg);  // extract number between two / /
		if ( mqttpayload == 1 ) {
			$('#hook' + index).removeClass("bg-danger").addClass("bg-success");
		} else {
			$('#hook' + index).removeClass("bg-success").addClass("bg-danger");
		}
	}
	else if ( mqttmsg.match( /^openwb\/hook\/[1-9][0-9]*\/boolhookconfigured$/i ) ) {
		var index = getIndex(mqttmsg);  // extract number between two / /
		if ( mqttpayload == 1 ) {
			$('#hook' + index).show();
		} else {
			$('#hook' + index).hide();
		}
	}
}

function processSmartHomeDevicesMessages(mqttmsg, mqttpayload) {
	// processes mqttmsg for topic openWB/SmartHomeDevices - actual values only!
	// called by handlevar
	processPreloader(mqttmsg);
	if ( mqttmsg.match( /^openwb\/SmartHome\/Devices\/[1-9][0-9]*\/Watt$/i ) ) {

		var index = getIndex(mqttmsg);  // extract number between two / /
		var parent = $('[data-dev="' + index + '"]');  // get parent row element for SH Device
		var element = parent.find('.actualPowerDevice');  // now get parents respective child element
		var actualPower = parseInt(mqttpayload, 10);
		if ( isNaN(actualPower) ) {
			actualPower = 0;
		}
		if (actualPower > 999) {
			actualPower = (actualPower / 1000).toLocaleString(undefined, {minimumFractionDigits: 2, maximumFractionDigits: 2});
			actualPower += ' kW';
		} else {
			actualPower += ' W';
		}
		element.text(actualPower);
	}
	if ( mqttmsg.match( /^openwb\/SmartHome\/Devices\/[1-9][0-9]*\/DaulyYieldKwh$/i ) ) {

		var index = getIndex(mqttmsg);  // extract number between two / /
		var parent = $('[data-dev="' + index + '"]');  // get parent row element for SH Device
		var element = parent.find('.actualDailyYieldDevice');  // now get parents respective child element
		var actualDailyYield = parseFloat(mqttpayload);
		if ( isNaN(actualDailyYield) ) {
			siiDailyYield = 0;
		}
		if ( actualDailyYield >= 0 ) {
			var actualDailyYieldStr = ' (' + actualDailyYield.toLocaleString(undefined, {minimumFractionDigits: 2, maximumFractionDigits: 2}) + ' kWh)';
			element.text(actualDailyYieldStr);
		} else {
			element.text("");
		}

		}
	else if ( mqttmsg.match( /^openwb\/SmartHome\/Devices\/[1-9][0-9]*\/RunningTimeToday$/i ) ) {
		var index = getIndex(mqttmsg);  // extract number between two / /
		var parent = $('[data-dev="' + index + '"]');  // get parent row element for SH Device
		var element = parent.find('.actualRunningTimeDevice');  // now get parents respective child element
		var actualPower = parseInt(mqttpayload, 10);
		if ( isNaN(actualPower) ) {
			actualPower = 0;
		}
		if (actualPower < 3600) {
			actualPower = (actualPower / 60).toFixed(0);
			actualPower += ' Min';
		} else {
			rest = (actualPower % 3600 / 60).toFixed(0);
			ganz = (actualPower / 3600).toFixed(0);
			actualPower = ganz + ' H ' + rest +' Min';
		}
		element.text(actualPower);
	}
	else if ( mqttmsg.match( /^openwb\/SmartHome\/Devices\/[1-9][0-9]*\/RelayStatus$/i ) ) {
		var index = getIndex(mqttmsg);  // extract number between two / /
		$('.nameDevice').each(function() {  // check all elements of class '.nameLp'
			var dev = $(this).closest('[data-dev]').data('dev');  // get attribute lp from parent
			if ( dev == index ) {
				if ( $(this).hasClass('enableDevice') ) {
					// but only apply styles to element in chargepoint info data block
					if ( mqttpayload == 0 ) {
						$(this).removeClass('lpEnabledStyle').removeClass('lpWaitingStyle').addClass('lpDisabledStyle');
					} else {
						$(this).removeClass('lpDisabledStyle').removeClass('lpWaitingStyle').addClass('lpEnabledStyle');
					}
				}
			}
		});
	}
	else if ( mqttmsg.match( /^openwb\/SmartHome\/Devices\/[1-9][0-9]*\/TemperatureSensor0$/i ) ) {
		var index = getIndex(mqttmsg);  // extract number between two / /
		var parent = $('.SmartHomeTemp[data-dev="' + index + '"]');  // get parent row element for SH Device
		var element = parent.find('.actualTemp0Device');  // now get parents respective child element
		var actualTemp = parseFloat(mqttpayload);
		if ( isNaN(actualTemp) ) {
			StringTemp = '';
			parent.hide();
		} else {
			if (actualTemp > 200) {
				StringTemp = ''; // display only something if we got a value
				parent.hide();
			} else {
				StringTemp = 'Temp1 ' + actualTemp.toLocaleString(undefined, {minimumFractionDigits: 2, maximumFractionDigits: 2}); // make complete string to display
				parent.show();
			}
		}
		element.text(StringTemp);
	}
	else if ( mqttmsg.match( /^openwb\/SmartHome\/Devices\/[1-9][0-9]*\/TemperatureSensor1$/i ) ) {
		var index = getIndex(mqttmsg);  // extract number between two / /
		var parent = $('.SmartHomeTemp[data-dev="' + index + '"]');  // get parent row element for charge point
		var element = parent.find('.actualTemp1Device');  // now get parents respective child element
		var actualTemp = parseFloat(mqttpayload);
		if ( isNaN(actualTemp) ) {
			StringTemp = '';
		} else {
			if (actualTemp > 200) {
				StringTemp = ''; // display only something if we got a value
			} else {
				StringTemp = 'Temp2 ' + actualTemp.toLocaleString(undefined, {minimumFractionDigits: 2, maximumFractionDigits: 2}); // make complete string to display
			}
		}
		element.text(StringTemp);
	}
	else if ( mqttmsg.match( /^openwb\/SmartHome\/Devices\/[1-9][0-9]*\/TemperatureSensor2$/i ) ) {
		var index = getIndex(mqttmsg);  // extract number between two / /
		var parent = $('.SmartHomeTemp[data-dev="' + index + '"]');  // get parent row element for charge point
		var element = parent.find('.actualTemp2Device');  // now get parents respective child element
		var actualTemp = parseFloat(mqttpayload);
		if ( isNaN(actualTemp) ) {
			StringTemp = '';
		} else {
			if (actualTemp > 200) {
				StringTemp = ''; // display only something if we got a value
			} else {
				StringTemp = 'Temp3 ' + actualTemp.toLocaleString(undefined, {minimumFractionDigits: 2, maximumFractionDigits: 2}); // make complete string to display
			}
		}
		element.text(StringTemp);
	}
}

function processSmartHomeDevicesConfigMessages(mqttmsg, mqttpayload) {
	// processes mqttmsg for topic openWB/config/get/SmartHome/Devices - config variables (Name / configured only!), actual Variables in proccessSMartHomeDevices
	// called by handlevar
	processPreloader(mqttmsg);
	if ( mqttmsg.match( /^openwb\/config\/get\/SmartHome\/Devices\/[1-9][0-9]*\/device_configured$/i ) ) {
		// respective SH Device configured
		var index = getIndex(mqttmsg);  // extract number between two / /
		var infoElement = $('[data-dev="' + index + '"]');  // get row of SH Device
		if (mqttpayload == 1) {
			infoElement.show();
		} else {
			infoElement.hide();
		}
		var visibleRows = $('[data-dev]:visible');  // show/hide complete block depending on visible rows within
		if ( visibleRows.length > 0 ) {
			$('.smartHome').show();
		} else {
			$('.smartHome').hide();
		}
	}
	else if ( mqttmsg.match( /^openwb\/config\/get\/SmartHome\/Devices\/[1-9][0-9]*\/mode$/i ) ) {
		var index = getIndex(mqttmsg);  // extract number between two / /
		var parent = $('[data-dev="' + index + '"]');  // get parent row element for SH Device
		var element = parent.find('.actualModeDevice');  // now get parents respective child element
		if ( mqttpayload == 0 ) {
			actualMode = "Automatik"
		} else {
			actualMode = "Manuell"
		}
		element.text(actualMode);
		$('.nameDevice').each(function() {  // check all elements of class '.nameDevice'
			var dev = $(this).closest('[data-dev]').data('dev');  // get attribute Device from parent
			if ( dev == index ) {
				if ( $(this).hasClass('enableDevice') ) {
					// but only apply styles to element in chargepoint info data block
					if ( mqttpayload == 1 ) {
						$(this).addClass('cursor-pointer').addClass('locked');
					} else {
						$(this).removeClass('cursor-pointer').removeClass('locked');
					}
				}
			}
		});
	}
	else if ( mqttmsg.match( /^openWB\/config\/get\/SmartHome\/Devices\/[1-9][0-9]*\/device_name$/i ) ) {
		var index = getIndex(mqttmsg);  // extract number between two / /
		var parent = $('[data-dev="' + index + '"]');  // get parent row element for SH Device
		var element = parent.find('.nameDevice');  // now get parents respective child element
		element.text(mqttpayload);
		window['d'+index+'name']=mqttpayload;
	}
}<|MERGE_RESOLUTION|>--- conflicted
+++ resolved
@@ -435,36 +435,6 @@
 	// called by handlevar
 	processPreloader(mqttmsg);
 	if ( mqttmsg == 'openWB/housebattery/W' ) {
-<<<<<<< HEAD
-		var speicherwatt = mqttpayload;
-		var sign=  ': ';
-		var speicherwatt = parseInt(speicherwatt, 10);
-		if ( isNaN(speicherwatt) ) {
-			speicherwatt = 0;
-		}
-		if ( speicherwatt == 0 ) {
-			speicherwatt = '0 W';
-		} else if (speicherwatt > 0) {
-			if ( speicherwatt > 999 ) {
-				speicherwatt = (speicherwatt / 1000).toLocaleString(undefined, {minimumFractionDigits: 2, maximumFractionDigits: 2});
-				speicherwatt = speicherwatt + ' kW';
-				sign= '-Beladung: ';
-			} else {
-				speicherwatt = speicherwatt + ' W';
-				sign= '-Beladung: ';
-			}
-		} else {
-	    	speicherwatt *= -1;
-			if (speicherwatt > 999) {
-				speicherwatt = (speicherwatt / 1000).toLocaleString(undefined, {minimumFractionDigits: 2, maximumFractionDigits: 2});
-				speicherwatt = speicherwatt + ' kW';
-				sign='-Entladung: ';
-			} else {
-				speicherwatt = speicherwatt + ' W';
-			sign='-Entladung: ';
-
-			}
-=======
 		var prefix = ': ';
 		var unit = ' W';
 		var speicherwatt = parseInt(mqttpayload, 10);
@@ -472,15 +442,14 @@
 			speicherwatt = 0;
 		}
 		if ( speicherwatt > 0 ) {
-			prefix = ' Ladung: ';
+			prefix = '-Ladung: ';
 		} else if ( speicherwatt < 0 ) {
 			speicherwatt *= -1;
-			prefix = ' Entladung: ';
+			prefix = '-Entladung: ';
 		}
 		if ( speicherwatt > 999 ) {
 			speicherwatt = (speicherwatt / 1000).toLocaleString(undefined, {minimumFractionDigits: 2, maximumFractionDigits: 2});
 			unit = ' kW';
->>>>>>> 37698a56
 		}
 		$('#speicherleistung').text(prefix + speicherwatt + unit);
 	}
