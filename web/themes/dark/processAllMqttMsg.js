/**
 * Functions to update graph and gui values via MQTT-messages
 *
 * @author Kevin Wieland
 * @author Michael Ortenstein
 */

function getCol(matrix, col){
	var column = [];
	for(var i=0; i<matrix.length; i++){
		column.push(matrix[i][col]);
	}
	return column;
}

function convertToKw(dataColum) {
	var convertedDataColumn = [];
	dataColum.forEach((value) => {
		convertedDataColumn.push(value / 1000);
	});
	return convertedDataColumn;
}

function getIndex(topic) {
	// get occurence of numbers between / / in topic
	// since this is supposed to be the index like in openwb/lp/4/w
	// no lookbehind supported by safari, so workaround with replace needed
	var index = topic.match(/(?:\/)([0-9]+)(?=\/)/g)[0].replace(/[^0-9]+/g, '');
	if ( typeof index === 'undefined' ) {
		index = '';
	}
	return index;
}

function handlevar(mqttmsg, mqttpayload) {
	// receives all messages and calls respective function to process them
	if ( mqttmsg.match( /^openwb\/graph\//i ) ) { processGraphMessages(mqttmsg, mqttpayload); }
	else if ( mqttmsg.match( /^openwb\/evu\//i) ) { processEvuMessages(mqttmsg, mqttpayload); }
	else if ( mqttmsg.match( /^openwb\/global\//i) ) { processGlobalMessages(mqttmsg, mqttpayload); }
	else if ( mqttmsg.match( /^openwb\/housebattery\//i) ) { processHousebatteryMessages(mqttmsg, mqttpayload); }
	else if ( mqttmsg.match( /^openwb\/system\//i) ) { processSystemMessages(mqttmsg, mqttpayload); }
	else if ( mqttmsg.match( /^openwb\/pv\//i) ) { processPvMessages(mqttmsg, mqttpayload); }
	else if ( mqttmsg.match( /^openwb\/verbraucher\//i) ) { processVerbraucherMessages(mqttmsg, mqttpayload); }
	else if ( mqttmsg.match( /^openwb\/lp\//i) ) { processLpMessages(mqttmsg, mqttpayload); }
	else if ( mqttmsg.match( /^openwb\/hook\//i) ) { processHookMessages(mqttmsg, mqttpayload); }
	else if ( mqttmsg.match( /^openwb\/SmartHome\/Devices\//i) ) { processSmartHomeDevicesMessages(mqttmsg, mqttpayload); }
	else if ( mqttmsg.match( /^openwb\/config\/get\/SmartHome\/Devices\//i) ) { processSmartHomeDevicesConfigMessages(mqttmsg, mqttpayload); }
	else if ( mqttmsg.match( /^openwb\/config\/get\/sofort\/lp\//i) ) { processSofortConfigMessages(mqttmsg, mqttpayload); }
	else if ( mqttmsg.match( /^openwb\/config\/get\/pv\//i) ) { processPvConfigMessages(mqttmsg, mqttpayload); }

}  // end handlevar

<<<<<<< HEAD
=======

function processPvConfigMessages(mqttmsg, mqttpayload) {

	if ( mqttmsg == 'openWB/config/get/pv/priorityModeEVBattery' ) {
		// sets button color in charge mode modal and sets icon in mode select button
		switch (mqttpayload) {
			case '0':
				// battery priority
				$('#evPriorityBtn').removeClass('btn-success');
				$('#batteryPriorityBtn').addClass('btn-success');
				$('#priorityEvBatteryIcon').removeClass('fa-car').addClass('fa-car-battery')
				break;
			case '1':
				// ev priority
				$('#evPriorityBtn').addClass('btn-success');
				$('#batteryPriorityBtn').removeClass('btn-success');
				$('#priorityEvBatteryIcon').removeClass('fa-car-battery').addClass('fa-car')
			break;
		}
	}
}
>>>>>>> 0e4fb705
function processSofortConfigMessages(mqttmsg, mqttpayload) {
	// processes mqttmsg for topic openWB/config/get/sofort/
	// called by handlevar
	processPreloader(mqttmsg);
	var elementId = mqttmsg.replace('openWB/config/get/sofort/', '');
	var element = $('#' + $.escapeSelector(elementId));
	if ( element.attr('type') == 'range' ) {
		setInputValue(elementId, mqttpayload);
	} else if ( element.hasClass('btn-group-toggle') ) {
		setToggleBtnGroup(elementId, mqttpayload);
	}

}

function processGraphMessages(mqttmsg, mqttpayload) {
	// processes mqttmsg for topic openWB/graph
	// called by handlevar
	processPreloader(mqttmsg);
	if ( mqttmsg == 'openWB/graph/boolDisplayHouseConsumption' ) {
		if ( mqttpayload == 1) {
			boolDisplayHouseConsumption = false;
			hidehaus = 'foo';
		} else {
			boolDisplayHouseConsumption = true;
			hidehaus = 'Hausverbrauch';
		}
		checkgraphload();
	}
	else if ( mqttmsg == 'openWB/graph/boolDisplayLegend' ) {
		if ( mqttpayload == 0) {
			boolDisplayLegend = false;
		} else {
			boolDisplayLegend = true;
		}
		checkgraphload();
	}
	else if ( mqttmsg == 'openWB/graph/boolDisplayLiveGraph' ) {
		if ( mqttpayload == 0) {
			$('#thegraph').hide();
			boolDisplayLiveGraph = false;
		} else {
			$('#thegraph').show();
			boolDisplayLiveGraph = true;
		}
	}
	else if ( mqttmsg == 'openWB/graph/boolDisplayEvu' ) {
		if ( mqttpayload == 1) {
			boolDisplayEvu = false;
			hideevu = 'foo';
		} else {
			boolDisplayEvu = true;
			hideevu = 'Bezug';
		}
		checkgraphload();
	}
	else if ( mqttmsg == 'openWB/graph/boolDisplayPv' ) {
		if ( mqttpayload == 1) {
			boolDisplayPv = false;
			hidepv = 'foo';
		} else {
			boolDisplayPv = true;
			hidepv = 'PV';
		}
		checkgraphload();
	}
	else if ( mqttmsg.match( /^openwb\/graph\/booldisplaylp[1-9][0-9]*$/i ) ) {
		var index = mqttmsg.match(/(\d+)(?!.*\d)/g)[0];  // extract last match = number from mqttmsg
		// now call functions or set variables corresponding to the index
		if ( mqttpayload == 1) {
			window['boolDisplayLp'+index] = false;
			window['hidelp'+index] = 'foo';
		} else {
			window['boolDisplayLp'+index] = true;
			window['hidelp'+index] = 'Lp' + index;
		}
		checkgraphload();
	}
	else if ( mqttmsg == 'openWB/graph/boolDisplayLpAll' ) {
		if ( mqttpayload == 1) {
			boolDisplayLpAll = false;
			hidelpa = 'foo';
		} else {
			boolDisplayLpAll = true;
			hidelpa = 'LP Gesamt';
		}
		checkgraphload();
	}
	else if ( mqttmsg == 'openWB/graph/boolDisplaySpeicher' ) {
		if ( mqttpayload == 1) {
			boolDisplaySpeicher = false;
			hidespeicher = 'foo';
		} else {
			hidespeicher = 'Speicherleistung';
			boolDisplaySpeicher = true;
		}
		checkgraphload();
	}
	else if ( mqttmsg == 'openWB/graph/boolDisplaySpeicherSoc' ) {
		if ( mqttpayload == 1) {
			hidespeichersoc = 'foo';
			boolDisplaySpeicherSoc = false;
		} else {
			hidespeichersoc = 'Speicher SoC';
			boolDisplaySpeicherSoc = true;
		}
		checkgraphload();
	}
	else if ( mqttmsg.match( /^openwb\/graph\/booldisplaylp[1-9][0-9]*soc$/i ) ) {
		var index = mqttmsg.match(/(\d+)(?!.*\d)/g)[0];  // extract last match = number from mqttmsg
		if ( mqttpayload == 1) {
			$('#socenabledlp' + index).show();
			window['boolDisplayLp' + index + 'Soc'] = false;
			window['hidelp' + index + 'soc'] = 'foo';
		} else {
			$('#socenabledlp' + index).hide();
			window['boolDisplayLp' + index + 'Soc'] = true;
			window['hidelp' + index + 'soc'] = 'LP' + index + ' SoC';
		}
		checkgraphload();
	}
	else if ( mqttmsg.match( /^openwb\/graph\/booldisplayload[1-9][0-9]*$/i ) ) {
		var index = mqttmsg.match(/(\d+)(?!.*\d)/g)[0];  // extract last match = number from mqttmsg
		// now call functions or set variables corresponding to the index
		if ( mqttpayload == 1) {
			window['hideload'+index] = 'foo';
			window['boolDisplayLoad'+index] = false;
		} else {
			window['hideload'+index] = 'Verbraucher ' + index;
			window['boolDisplayLoad'+index] = true;
		}
		checkgraphload();
	}
	else if ( mqttmsg.match( /^openwb\/graph\/[1-9][0-9]*alllivevalues$/i ) ) {
		var index = mqttmsg.match(/(\d+)(?!.*\d)/g)[0];  // extract last match = number from mqttmsg
		// now call functions or set variables corresponding to the index
		if (initialread == 0) {
			window['all'+index+'p'] = mqttpayload;
			window['all'+index] = 1;
			putgraphtogether();
		}
	}
	else if ( mqttmsg == 'openWB/graph/lastlivevalues' ) {
		if ( initialread > 0) {
			updateGraph(mqttpayload);
		}
	}
}  // end processGraphMessages

function processEvuMessages(mqttmsg, mqttpayload) {
	// processes mqttmsg for topic openWB/evu
	// called by handlevar
	processPreloader(mqttmsg);
	if ( mqttmsg == 'openWB/evu/W' ) {
	    var powerEvu = mqttpayload;
	    var powerEvu = parseInt(powerEvu, 10);
		if ( isNaN(powerEvu) || powerEvu == 0 ) {
			powerEvu = '0 W';
		} else if (powerEvu > 0) {
	    	if (powerEvu > 999) {
		    	powerEvu = (powerEvu / 1000).toLocaleString(undefined, {minimumFractionDigits: 2, maximumFractionDigits: 2});
	    	    powerEvu += ' kW Bezug';
	    	} else {
				powerEvu += ' W Bezug';
			}
    	} else {
    	    powerEvu *= -1;
			if (powerEvu > 999) {
		    	powerEvu = (powerEvu / 1000).toLocaleString(undefined, {minimumFractionDigits: 2, maximumFractionDigits: 2});
	    	    powerEvu += ' kW Einspeisung';
	    	} else {
				powerEvu += ' W Einspeisung';
			}
    	}
	    $('#bezug').text(powerEvu);
	 }
}

function processGlobalMessages(mqttmsg, mqttpayload) {
	// processes mqttmsg for topic openWB/global
	// called by handlevar
	processPreloader(mqttmsg);
	if ( mqttmsg == 'openWB/global/WHouseConsumption' ) {
		var powerHouse = parseInt(mqttpayload, 10);
		if ( isNaN(powerHouse) ) {
			powerHouse = 0;
		}
		if ( powerHouse > 999 ) {
			powerHouse = (powerHouse / 1000).toLocaleString(undefined, {minimumFractionDigits: 2, maximumFractionDigits: 2}) + ' kW';
		} else {
			powerHouse += ' W';
		}
		$('#hausverbrauch').text(powerHouse);
	}
	else if ( mqttmsg == 'openWB/global/WAllChargePoints') {
		var powerAllLp = parseInt(mqttpayload, 10);
		if ( isNaN(powerAllLp) ) {
			powerAllLp = 0;
		}
		if (powerAllLp > 999) {
			powerAllLp = (powerAllLp / 1000).toLocaleString(undefined, {minimumFractionDigits: 2, maximumFractionDigits: 2}) + ' kW';
		} else {
			powerAllLp += ' W';
		}
		$('#powerAllLp').text(powerAllLp);
	}
	else if ( mqttmsg == 'openWB/global/strLastmanagementActive' ) {
		if ( mqttpayload.length >= 5 ) {
			// if there is info-text in payload for topic, show the text
			$('#lastregelungaktiv').text(mqttpayload);
		} else {
			// if there is no text, show nothing (hides row)
			$('#lastregelungaktiv').text('');
		}
	}
	else if ( mqttmsg == 'openWB/global/awattar/boolAwattarEnabled' ) {
		if ( mqttpayload == '1' ) {
			$('#awattarEnabledIcon').show();
			$('#awattar').show();
		} else {
			$('#awattarEnabledIcon').hide();
			$('#awattar').hide();
		}
	}
	else if ( mqttmsg == 'openWB/global/awattar/pricelist' ) {
		// read awattar values and trigger graph creation
		// loadawattargraph will show awattardiv is awataraktiv=1 in openwb.conf
		// graph will be redrawn after 5 minutes (new data pushed from cron5min.sh)
		var csvaData = [];
		var rawacsv = mqttpayload.split(/\r?\n|\r/);
		for (var i = 0; i < rawacsv.length; i++) {
			csvaData.push(rawacsv[i].split(','));
		}
		awattartime = getCol(csvaData, 0);
		graphawattarprice = getCol(csvaData, 1);
		loadawattargraph();
	}
	else if ( mqttmsg == 'openWB/global/awattar/MaxPriceForCharging' ) {
		setInputValue('MaxPriceForCharging', mqttpayload);
	}
	else if ( mqttmsg == 'openWB/global/awattar/ActualPriceForCharging' ) {
		$('#ActualPriceForCharging').text(parseFloat(mqttpayload).toLocaleString(undefined, {maximumFractionDigits: 2}));
	}
	else if ( mqttmsg == 'openWB/global/ChargeMode' ) {
		// set modal button colors depending on charge mode
		// set visibility of divs
		// set visibility of priority icon depending on charge mode
		// (priority icon is encapsulated in another element hidden/shown by housebattery configured or not)
		switch (mqttpayload) {
			case '0':
				// mode sofort
				$('#chargeModeSelectBtnText').text('Sofortladen');  // text btn mainpage
				$('.chargeModeBtn').removeClass('btn-success');  // changes to select btns in modal
				$('#chargeModeSofortBtn').addClass('btn-success');
				$('#targetChargingProgress').show();  // visibility of divs for special settings
				$('#sofortladenEinstellungen').show();
				$('#priorityEvBatteryIcon').hide();  // visibility of priority icon
				break;
			case '1':
				// mode min+pv
				$('#chargeModeSelectBtnText').text('Min+PV-Laden');
				$('.chargeModeBtn').removeClass('btn-success');
				$('#chargeModeMinPVBtn').addClass('btn-success');
				$('#targetChargingProgress').hide();
				$('#sofortladenEinstellungen').hide();
				$('#priorityEvBatteryIcon').hide();
				break;
			case '2':
				// mode pv
				$('#chargeModeSelectBtnText').text('PV-Laden');
				$('.chargeModeBtn').removeClass('btn-success');
				$('#chargeModePVBtn').addClass('btn-success');
				$('#targetChargingProgress').hide();
				$('#sofortladenEinstellungen').hide();
				$('#priorityEvBatteryIcon').show();
				break;
			case '3':
				// mode stop
				$('#chargeModeSelectBtnText').text('Stop');
				$('.chargeModeBtn').removeClass('btn-success');
				$('#chargeModeStopBtn').addClass('btn-success');
				$('#targetChargingProgress').hide();
				$('#sofortladenEinstellungen').hide();
				$('#priorityEvBatteryIcon').hide();
				break;
			case '4':
				// mode standby
				$('#chargeModeSelectBtnText').text('Standby');
				$('.chargeModeBtn').removeClass('btn-success');
				$('#chargeModeStdbyBtn').addClass('btn-success');
				$('#targetChargingProgress').hide();
				$('#sofortladenEinstellungen').hide();
				$('#priorityEvBatteryIcon').hide();
		}
	}

}

function processHousebatteryMessages(mqttmsg, mqttpayload) {
	// processes mqttmsg for topic openWB/housebattery
	// called by handlevar
	processPreloader(mqttmsg);
	if ( mqttmsg == 'openWB/housebattery/W' ) {
		var speicherwatt = mqttpayload;
		var speicherwatt = parseInt(speicherwatt, 10);
		if ( isNaN(speicherwatt) ) {
			speicherwatt = 0;
		}
		if ( speicherwatt == 0 ) {
			speicherwatt = '0 W';
		} else if (speicherwatt > 0) {
			if ( speicherwatt > 999 ) {
				speicherwatt = (speicherwatt / 1000).toLocaleString(undefined, {minimumFractionDigits: 2, maximumFractionDigits: 2});
				speicherwatt = speicherwatt + ' kW Ladung';
			} else {
				speicherwatt = speicherwatt + ' W Ladung';
			}
		} else {
	    	speicherwatt *= -1;
			if (speicherwatt > 999) {
				speicherwatt = (speicherwatt / 1000).toLocaleString(undefined, {minimumFractionDigits: 2, maximumFractionDigits: 2});
				speicherwatt = speicherwatt + ' kW Entladung';
			} else {
				speicherwatt = speicherwatt + ' W Entladung';
			}
		}
		$('#speicherleistung').text(speicherwatt);
	}
	else if ( mqttmsg == 'openWB/housebattery/%Soc' ) {
		var speicherSoc = parseInt(mqttpayload, 10);
		if ( isNaN(speicherSoc) || speicherSoc < 0 || speicherSoc > 100 ) {
			speicherSoc = '--';
		}
		speichersoc = ', ' + speicherSoc + ' % SoC';
		$('#speichersoc').text(speichersoc);
	}
	else if ( mqttmsg == 'openWB/housebattery/boolHouseBatteryConfigured' ) {
		if ( mqttpayload == 1 ) {
			// if housebattery is configured, show info-div
			$('#speicher').show();
			// and outer element for priority icon in pv mode
			$('#priorityEvBattery').show();
			// priority buttons in modal
			$('#priorityModeBtns').show();
		} else {
			$('#speicher').hide();
			$('#priorityEvBattery').hide();
			$('#priorityModeBtns').hide();
		}
	}
}

function processSystemMessages(mqttmsg, mqttpayload) {
	// processes mqttmsg for topic openWB/system
	// called by handlevar
	processPreloader(mqttmsg);
	if ( mqttmsg == 'openWB/system/Timestamp') {
		var dateObject = new Date(mqttpayload * 1000);  // Unix timestamp to date-object
		var time = '&nbsp;';
		var date = '&nbsp;';
		if ( dateObject instanceof Date && !isNaN(dateObject.valueOf()) ) {
			// timestamp is valid date so process
			var HH = String(dateObject.getHours()).padStart(2, '0');
			var MM = String(dateObject.getMinutes()).padStart(2, '0');
			time = HH + ':'  + MM;
			var dd = String(dateObject.getDate()).padStart(2, '0');  // format with leading zeros
			var mm = String(dateObject.getMonth() + 1).padStart(2, '0'); //January is 0 so add +1!
			var dayOfWeek = dateObject.toLocaleDateString('de-DE', { weekday: 'short'});
			date = dayOfWeek + ', ' + dd + '.' + mm + '.' + dateObject.getFullYear();
		}
		$('#time').text(time);
		$('#date').text(date);
	}
}

function processPvMessages(mqttmsg, mqttpayload) {
	// processes mqttmsg for topic openWB/pv
	// called by handlevar
	processPreloader(mqttmsg);
	if ( mqttmsg == 'openWB/pv/W') {
		var pvwatt = parseInt(mqttpayload, 10);
		if ( isNaN(pvwatt) ) {
			pvwatt = 0;
		}
		if ( pvwatt <= 0){
			// production is negative for calculations so adjust for display
			pvwatt *= -1;
			// adjust and add unit
			if (pvwatt > 999) {
				pvwatt = (pvwatt / 1000).toLocaleString(undefined, {minimumFractionDigits: 2, maximumFractionDigits: 2}) + ' kW';
			} else {
				pvwatt += ' W';
			}
		}
		$('#pvleistung').text(pvwatt);
	}
	else if ( mqttmsg == 'openWB/pv/DailyYieldKwh') {
		var pvDailyYield = parseFloat(mqttpayload);
		if ( isNaN(pvDailyYield) ) {
			pvDailyYield = 0;
		}
		var pvDailyYieldStr = ' (' + pvDailyYield.toLocaleString(undefined, {minimumFractionDigits: 2, maximumFractionDigits: 2}) + ' kWh)';
		$('#pvdailyyield').text(pvDailyYieldStr);
	}
	else if ( mqttmsg == 'openWB/pv/bool70PVDynStatus') {
		switch (mqttpayload) {
			case '0':
				// deaktiviert
				$('#70PvBtn').removeClass('btn-success');
				break;
			case '1':
				// ev priority
				$('#70PvBtn').addClass('btn-success');
			break;
		}
	}
}

function processVerbraucherMessages(mqttmsg, mqttpayload) {
	// processes mqttmsg for topic openWB/Verbraucher
	// called by handlevar
	processPreloader(mqttmsg);
}

function processLpMessages(mqttmsg, mqttpayload) {
	// processes mqttmsg for topic openWB/lp
	// called by handlevar
	processPreloader(mqttmsg);
	if ( mqttmsg.match( /^openwb\/lp\/[1-9][0-9]*\/w$/i ) ) {
		var index = getIndex(mqttmsg);  // extract number between two / /
		var parent = $('[data-lp="' + index + '"]');  // get parent row element for charge point
		var element = $(parent).find('.actualPowerLp');  // now get parents respective child element
		var actualPower = parseInt(mqttpayload, 10);
		if ( isNaN(actualPower) ) {
			actualPower = 0;
		}
		if (actualPower > 999) {
			actualPower = (actualPower / 1000).toLocaleString(undefined, {minimumFractionDigits: 2, maximumFractionDigits: 2});
			actualPower += ' kW';
		} else {
			actualPower += ' W';
		}
		$(element).text(actualPower);
	}
	else if ( mqttmsg.match( /^openwb\/lp\/[1-9][0-9]*\/kWhchargedsinceplugged$/i ) ) {
		// energy charged since ev was plugged in
		// also calculates and displays km charged
		var index = getIndex(mqttmsg);  // extract number between two / /
		var parent = $('[data-lp="' + index + '"]');  // get parent row element for charge point
		var element = $(parent).find('.energyChargedLp');  // now get parents respective child element
		var energyCharged = parseFloat(mqttpayload, 10);
		if ( isNaN(energyCharged) ) {
			energyCharged = 0;
		}
		$(element).text(energyCharged.toLocaleString(undefined, {minimumFractionDigits: 1, maximumFractionDigits: 1}) + ' kWh');
		var kmChargedLp = $(parent).find('.kmChargedLp');  // now get parents kmChargedLp child element
		var consumption = parseFloat($(kmChargedLp).attr('consumption'));
		var kmCharged = '';
		if ( !isNaN(consumption) && consumption > 0 ) {
			kmCharged = (energyCharged / consumption) * 100;
			kmCharged = ' / ' + kmCharged.toLocaleString(undefined, {minimumFractionDigits: 1, maximumFractionDigits: 1}) + ' km';
		}
		$(kmChargedLp).text(kmCharged);
	}
	else if ( mqttmsg.match( /^openwb\/lp\/[1-9][0-9]*\/kWhactualcharged$/i ) ) {
		// energy charged since reset of limitation
		var index = getIndex(mqttmsg);  // extract number between two / /
		if ( isNaN(mqttpayload) ) {
			mqttpayload = 0;
		}
		var parent = $('[data-lp="' + index + '"]');  // get parent div element for charge limitation
		var element = parent.find('.progress-bar');  // now get parents progressbar
		element.data('actualCharged', mqttpayload);  // store value received
		var limitElementId = 'lp/' + index + '/energyToCharge';
		var limit = $('#' + $.escapeSelector(limitElementId)).val();  // slider value
		if ( isNaN(limit) || limit < 2 ) {
			limit = 2;  // minimum value
		}
		var progress = (mqttpayload / limit * 100).toFixed(0);
		element.width(progress+"%");
	}
	else if ( mqttmsg.match( /^openwb\/lp\/[1-9][0-9]*\/\%soc$/i ) ) {
		// soc of ev at respective charge point
		var index = getIndex(mqttmsg);  // extract number between two / /
		var parent = $('[data-lp="' + index + '"]');  // get parent row element for charge point
		var element = $(parent).find('.socLp');  // now get parents respective child element
		var soc = parseInt(mqttpayload, 10);
		if ( isNaN(soc) || soc < 0 || soc > 100 ) {
			soc = '--';
		}
		$(element).text(soc + ' %');
	}
	else if ( mqttmsg.match( /^openwb\/lp\/[1-9][0-9]*\/timeremaining$/i ) ) {
		// time remaining for charging to target value
		var index = getIndex(mqttmsg);  // extract number between two / /
		var parent = $('.chargeLimitation[data-lp="' + index + '"]');  // get parent div element for charge limitation
		var element = parent.find('.restzeitLp');  // get element
		$(element).text('Restzeit ' + mqttpayload);
	}
	else if ( mqttmsg.match( /^openwb\/lp\/[1-9][0-9]*\/boolchargeatnight$/i ) ) {
		var index = getIndex(mqttmsg);  // extract number between two / /
		var parent = $('[data-lp="' + index + '"]');  // get parent row element for charge point
		var element = $(parent).find('.nightChargingLp');  // now get parents respective child element
		if ( mqttpayload == 1 ) {
			$(element).show();
		} else {
			$(element).hide();
		}
	}
	else if ( mqttmsg.match( /^openwb\/lp\/[1-9][0-9]*\/boolplugstat$/i ) ) {
		// status ev plugged in or not
		var index = getIndex(mqttmsg);  // extract number between two / /
		var parent = $('[data-lp="' + index + '"]');  // get parent row element for charge point
		var element = $(parent).find('.plugstatLp');  // now get parents respective child element
		if ( mqttpayload == 1 ) {
			$(element).show();
		} else {
			$(element).hide();
		}
	}
	else if ( mqttmsg.match( /^openwb\/lp\/[1-9][0-9]*\/boolchargestat$/i ) ) {
		var index = getIndex(mqttmsg);  // extract number between two / /
		var parent = $('[data-lp="' + index + '"]');  // get parent row element for charge point
		var element = $(parent).find('.plugstatLp');  // now get parents respective child element
		if ( mqttpayload == 1 ) {
			$(element).removeClass('text-orange').addClass('text-green');
		} else {
			$(element).removeClass('text-green').addClass('text-orange');
		}
	}

	else if ( mqttmsg.match( /^openwb\/lp\/[1-9][0-9]*\/strchargepointname$/i ) ) {
		var index = getIndex(mqttmsg);  // extract number between two / /
		$('.nameLp').each(function() {  // fill in name for all element of class '.nameLp'
			var lp = $(this).closest('[data-lp]').data('lp');  // get attribute lp from parent
			if ( lp == index ) {
	    		$(this).text(mqttpayload);
			}
	    });
	}
	else if ( mqttmsg.match( /^openwb\/lp\/[1-9][0-9]*\/chargepointenabled$/i ) ) {
		var index = getIndex(mqttmsg);  // extract number between two / /
		$('.nameLp').each(function() {  // check all elements of class '.nameLp'
			var lp = $(this).closest('[data-lp]').attr('lp');  // get attribute lp from parent
			if ( lp == index ) {
				if ( $(this).hasClass('enableLp') ) {
					// but only apply styles to element in chargepoint info data block
					if ( mqttpayload == 0 ) {
						$(this).removeClass('lpEnabledStyle').addClass('lpDisabledStyle');
					} else {
						$(this).removeClass('lpDisabledStyle').addClass('lpEnabledStyle');
					}
				}
			}
		});
	}
	else if ( mqttmsg.match( /^openwb\/lp\/[1-9][0-9]*\/countphasesinuse/i ) ) {
		var index = getIndex(mqttmsg);  // extract number between two / /
		var parent = $('[data-lp="' + index + '"]');  // get parent row element for charge point
		var element = $(parent).find('.phasesInUseLp');  // now get parents respective child element
		var phasesInUse = parseInt(mqttpayload, 10);
		if ( isNaN(phasesInUse) || phasesInUse < 1 || phasesInUse > 3 ) {
			$(element).text(' /');
		} else {
			var phaseSymbols = ['', '\u2460', '\u2461', '\u2462'];
			$(element).text(' ' + phaseSymbols[phasesInUse]);
		}
	}
    else if ( mqttmsg.match( /^openwb\/lp\/[1-9][0-9]*\/aconfigured$/i ) ) {
    	// target current value at charge point
		var index = getIndex(mqttmsg);  // extract number between two / /
		var parent = $('[data-lp="' + index + '"]');  // get parent row element for charge point
		var element = $(parent).find('.targetCurrentLp');  // now get parents respective child element
		var targetCurrent = parseInt(mqttpayload, 10);
		if ( isNaN(targetCurrent) ) {
			$(element).text(' 0 A');
		} else {
			$(element).text(' ' + targetCurrent + ' A');
		}
    }
	else if ( mqttmsg.match( /^openwb\/lp\/[1-9][0-9]*\/boolsocconfigured$/i ) ) {
		// soc-module configured for respective charge point
		var index = getIndex(mqttmsg);  // extract number between two / /
		var parent = $('[data-lp="' + index + '"]');  // get parent row element for charge point
		var elementIsConfigured = $(parent).find('.socConfiguredLp');  // now get parents respective child element
		var elementIsNotConfigured = $(parent).find('.socNotConfiguredLp');  // now get parents respective child element
		if (mqttpayload == 1) {
			$(elementIsNotConfigured).hide();
			$(elementIsConfigured).show();
		} else {
			$(elementIsNotConfigured).show();
			$(elementIsConfigured).hide();
		}
	}
	else if ( mqttmsg.match( /^openwb\/lp\/[1-9][0-9]*\/boolchargepointconfigured$/i ) ) {
		// respective charge point configured
<<<<<<< HEAD
		var index = getIndex(mqttmsg);  // extract number between two / /
		// now show/hide element containing data-lp attribute with value=index
		switch (mqttpayload) {
			case '0':
				$('[data-lp="' + index + '"]').hide();
				break;
			case '1':
				$('[data-lp="' + index + '"]').show();
				break;
=======
		var index = mqttmsg.match(/\d/g)[0];  // extract first match = number from mqttmsg
		var infoElement = $('.chargePointInfoLp[lp="' + index + '"]');  // get row of charge point
		var targetChargeElements = $('.targetChargeLp[lp="' + index + '"]');  // get column elements for target charging
		var sofortCurrentElement = $('.sofortCurrentVisLp' + index);
		if (mqttpayload == 1) {
			$(infoElement).show();
			$(targetChargeElements).show();
			$(sofortCurrentElement).show();
		} else {
			$(infoElement).hide();
			$(targetChargeElements).hide();
			$(sofortCurrentElement).hide();

>>>>>>> 0e4fb705
		}
	}
	else if ( mqttmsg.match( /^openwb\/lp\/[1-9][0-9]*\/autolockconfigured$/i ) ) {
		var index = getIndex(mqttmsg);  // extract first match = number from
		var parent = $('[data-lp="' + index + '"]');  // get parent row element for charge point
		var element = $(parent).find('.autolockConfiguredLp');  // now get parents respective child element
		if ( mqttpayload == 0 ) {
			$(element).hide();
		} else {
			$(element).show();
		}
	}
	else if ( mqttmsg.match( /^openwb\/lp\/[1-9][0-9]*\/autolockstatus$/i ) ) {
		// values used for AutolockStatus flag:
		// 0 = standby
		// 1 = waiting for autolock
		// 2 = autolock performed
		// 3 = auto-unlock performed
		var index = getIndex(mqttmsg);  // extract number between two / /
		var parent = $('[data-lp="' + index + '"]');  // get parent row element for charge point
		var element = $(parent).find('.autolockConfiguredLp');  // now get parents respective child element
		switch ( mqttpayload ) {
			case '0':
				// remove animation from span and set standard colored key icon
				$(element).removeClass('fa-lock fa-lock-open animate-alertPulsation text-red text-green');
				$(element).addClass('fa-key');
				break;
			case '1':
				// add animation to standard icon
				$(element).removeClass('fa-lock fa-lock-open text-red text-green');
				$(element).addClass('fa-key animate-alertPulsation');
				break;
			case '2':
				// add red locked icon
				$(element).removeClass('fa-lock-open fa-key animate-alertPulsation text-green');
				$(element).addClass('fa-lock text-red');
				break;
			case '3':
				// add green unlock icon
				$(element).removeClass('fa-lock fa-key animate-alertPulsation text-red');
				$(element).addClass('fa-lock-open text-green');
				break;
		}
	}
	else if ( mqttmsg.match( /^openwb\/lp\/[1-9][0-9]*\/energyconsumptionper100km$/i ) ) {
		// store configured value in element attribute
		// to calculate charged km upon receipt of charged energy
		var index = getIndex(mqttmsg);  // extract number between two / /
		var parent = $('[data-lp="' + index + '"]');  // get parent row element for charge point
		var element = $(parent).find('.kmChargedLp');  // now get parents respective child element
		var consumption = parseFloat(mqttpayload);
		if ( isNaN(consumption) ) {
			consumption = 0;
		}
		$(element).attr('consumption', consumption);
		// if already energyCharged-displayed, update kmCharged
		var energyChargedLp = $(parent).find('.energyChargedLp');  // now get parents respective energyCharged child element
		var energyCharged = parseFloat($(energyChargedLp).text());
		var kmCharged = '';
		if ( !isNaN(energyCharged) && consumption > 0 ) {
			kmCharged = (energyCharged / consumption) * 100;
			kmCharged = ' / ' + kmCharged.toLocaleString(undefined, {minimumFractionDigits: 1, maximumFractionDigits: 1}) + ' km';
		}
		$(element).text(kmCharged);
	}
	else if ( mqttmsg.match( /^openwb\/lp\/[1-9][0-9]*\/boolfinishattimechargeactive$/i ) ) {
		// respective charge point configured
		var index = getIndex(mqttmsg);  // extract number between two / /
		var parent = $('[data-lp="' + index + '"]');  // get parent row element for charge point
		var element = $(parent).find('.targetChargingLp');  // now get parents respective child element
		if (mqttpayload == 1) {
			$(element).show();
		} else {
			$(element).hide();
		}
	}
}

function processHookMessages(mqttmsg, mqttpayload) {
	// processes mqttmsg for topic openWB/hook
	// called by handlevar
	processPreloader(mqttmsg);
	if ( mqttmsg.match( /^openwb\/hook\/[1-9][0-9]*\/boolhookstatus$/i ) ) {
		var index = getIndex(mqttmsg);  // extract number between two / /
		if ( mqttpayload == 1 ) {
			$('#hook' + index).removeClass("bg-danger").addClass("bg-success");
		} else {
			$('#hook' + index).removeClass("bg-success").addClass("bg-danger");
		}
	}
	else if ( mqttmsg.match( /^openwb\/hook\/[1-9][0-9]*\/boolhookconfigured$/i ) ) {
		var index = getIndex(mqttmsg);  // extract number between two / /
		if ( mqttpayload == 1 ) {
			$('#hook' + index).show();
		} else {
			$('#hook' + index).hide();
		}
	}
}
function processSmartHomeDevicesMessages(mqttmsg, mqttpayload) {
	// processes mqttmsg for topic openWB/SmartHomeDevices - actual values only!
	// called by handlevar
	processPreloader(mqttmsg);
	if ( mqttmsg.match( /^openwb\/SmartHome\/Devices\/[1-9][0-9]*\/Watt$/i ) ) {
		var index = getIndex(mqttmsg);  // extract number between two / /
		var parent = $('.SmartHome[dev="' + index + '"]');  // get parent row element for SH Device
		var element = $(parent).find('.actualPowerDevice');  // now get parents respective child element
		var actualPower = parseInt(mqttpayload, 10);
		if ( isNaN(actualPower) ) {
			actualPower = 0;
		}
		if (actualPower > 999) {
			actualPower = (actualPower / 1000).toLocaleString(undefined, {minimumFractionDigits: 2, maximumFractionDigits: 2});
			actualPower += ' kW';
		} else {
			actualPower += ' W';
		}
		$(element).text(actualPower);
	}
	if ( mqttmsg.match( /^openwb\/SmartHome\/Devices\/[1-9][0-9]*\/RunningTimeToday$/i ) ) {
		var index = getIndex(mqttmsg);  // extract number between two / /
		var parent = $('.SmartHome[dev="' + index + '"]');  // get parent row element for SH Device
		var element = $(parent).find('.actualRunningTimeDevice');  // now get parents respective child element
		var actualPower = parseInt(mqttpayload, 10);
		if ( isNaN(actualPower) ) {
						actualPower = 0;
					}
		if (actualPower < 3600) {
						actualPower = (actualPower / 60).toFixed(0);
						actualPower += ' Min';
					} else {
									rest = (actualPower % 3600 / 60).toFixed(0);
									ganz = (actualPower / 3600).toFixed(0);
									actualPower = ganz + ' H ' + rest +' Min';
								}
		$(element).text(actualPower);
	}
	if ( mqttmsg.match( /^openwb\/SmartHome\/Devices\/[1-9][0-9]*\/RelayStatus$/i ) ) {
		var index = getIndex(mqttmsg);  // extract number between two / /
		$('.nameDevice').each(function() {  // check all elements of class '.nameLp'
			var dev = $(this).closest('[dev]').attr('dev');  // get attribute lp from parent
			if ( dev == index ) {
				if ( $(this).hasClass('enableDevice') ) {
					// but only apply styles to element in chargepoint info data block
					if ( mqttpayload == 0 ) {
						$(this).removeClass('lpEnabledStyle').removeClass('lpWaitingStyle').addClass('lpDisabledStyle');
					} else {
						$(this).removeClass('lpDisabledStyle').removeClass('lpWaitingStyle').addClass('lpEnabledStyle');
					}
				}
			}
		});
	}

	if ( mqttmsg.match( /^openwb\/SmartHome\/Devices\/[1-9][0-9]*\/TemperatureSensor0$/i ) ) {
		var index = getIndex(mqttmsg);  // extract number between two / /
		var parent = $('.SmartHomeTemp[dev="' + index + '"]');  // get parent row element for SH Device
		var element = $(parent).find('.actualTemp0Device');  // now get parents respective child element
		var actualTemp = parseFloat(mqttpayload);
		if ( isNaN(actualTemp) ) {
			StringTemp = '';
			$(parent).hide();
		} else {
			if (actualTemp > 200) {
				StringTemp = ''; // display only something if we got a value
				$(parent).hide();
			} else {
				StringTemp = 'Temp1 ' + actualTemp.toLocaleString(undefined, {minimumFractionDigits: 2, maximumFractionDigits: 2}); // make complete string to display
				$(parent).show();
			}
		}
		$(element).text(StringTemp);
	}
	if ( mqttmsg.match( /^openwb\/SmartHome\/Devices\/[1-9][0-9]*\/TemperatureSensor1$/i ) ) {
		var index = getIndex(mqttmsg);  // extract number between two / /
		var parent = $('.SmartHomeTemp[dev="' + index + '"]');  // get parent row element for charge point
		var element = $(parent).find('.actualTemp1Device');  // now get parents respective child element
		var actualTemp = parseFloat(mqttpayload);
		if ( isNaN(actualTemp) ) {
			StringTemp = '';
		} else {
			if (actualTemp > 200) {
				StringTemp = ''; // display only something if we got a value
			} else {
				StringTemp = 'Temp2 ' + actualTemp.toLocaleString(undefined, {minimumFractionDigits: 2, maximumFractionDigits: 2}); // make complete string to display
			}
		}
		$(element).text(StringTemp);
	}
	if ( mqttmsg.match( /^openwb\/SmartHome\/Devices\/[1-9][0-9]*\/TemperatureSensor2$/i ) ) {
		var index = getIndex(mqttmsg);  // extract number between two / /
		var parent = $('.SmartHomeTemp[dev="' + index + '"]');  // get parent row element for charge point
		var element = $(parent).find('.actualTemp2Device');  // now get parents respective child element
		var actualTemp = parseFloat(mqttpayload);
		if ( isNaN(actualTemp) ) {
			StringTemp = '';
		} else {
			if (actualTemp > 200) {
				StringTemp = ''; // display only something if we got a value
			} else {
				StringTemp = 'Temp3 ' + actualTemp.toLocaleString(undefined, {minimumFractionDigits: 2, maximumFractionDigits: 2}); // make complete string to display
			}
		}
		$(element).text(StringTemp);
	}

}

function processSmartHomeDevicesConfigMessages(mqttmsg, mqttpayload) {
	// processes mqttmsg for topic openWB/config/get/SmartHome/Devices - config variables (Name / configured only!), actual Variables in proccessSMartHomeDevices
	// called by handlevar

	processPreloader(mqttmsg);
	if ( mqttmsg.match( /^openwb\/config\/get\/SmartHome\/Devices\/[1-9][0-9]*\/device_configured$/i ) ) {
		// respective SH Device configured
		var index = getIndex(mqttmsg);  // extract number between two / /
		var infoElement = $('.SmartHome[dev="' + index + '"]');  // get row of SH Device
		if (mqttpayload == 1) {
			$(infoElement).show();
		} else {
			$(infoElement).hide();
		}
		if ( index == 1) {
			if (mqttpayload == 1) {
				$('.shInfoHeader').show();
			} else {
				$('.shInfoHeader').hide();
			}
		}
	}
	if ( mqttmsg.match( /^openwb\/config\/get\/SmartHome\/Devices\/[1-9][0-9]*\/mode$/i ) ) {
		var index = getIndex(mqttmsg);  // extract number between two / /
		var parent = $('.SmartHome[dev="' + index + '"]');  // get parent row element for SH Device
		var element = $(parent).find('.actualModeDevice');  // now get parents respective child element

		if ( mqttpayload == 0 ) {
			actualMode = "Automatik"
		} else {
			actualMode = "Manuell"
		}
		$(element).text(actualMode);
		$('.nameDevice').each(function() {  // check all elements of class '.nameDevice'
			var dev = $(this).closest('[dev]').attr('dev');  // get attribute Device from parent
			if ( dev == index ) {
				if ( $(this).hasClass('enableDevice') ) {
					// but only apply styles to element in chargepoint info data block
					if ( mqttpayload == 1 ) {
						$(this).addClass('cursor-pointer').addClass('locked');
					} else {
						$(this).removeClass('cursor-pointer').removeClass('locked');
					}
				}
			}
		});
	}
	else if ( mqttmsg.match( /^openWB\/config\/get\/SmartHome\/Devices\/[1-9][0-9]*\/device_name$/i ) ) {
		var index = getIndex(mqttmsg);  // extract number between two / /
		var parent = $('.SmartHome[dev="' + index + '"]');  // get parent row element for SH Device
		var element = $(parent).find('.nameDevice');  // now get parents respective child element
		$(element).text(mqttpayload);
		window['d'+index+'name']=mqttpayload;
	}

}<|MERGE_RESOLUTION|>--- conflicted
+++ resolved
@@ -50,8 +50,7 @@
 
 }  // end handlevar
 
-<<<<<<< HEAD
-=======
+
 
 function processPvConfigMessages(mqttmsg, mqttpayload) {
 
@@ -73,7 +72,7 @@
 		}
 	}
 }
->>>>>>> 0e4fb705
+
 function processSofortConfigMessages(mqttmsg, mqttpayload) {
 	// processes mqttmsg for topic openWB/config/get/sofort/
 	// called by handlevar
@@ -669,7 +668,7 @@
 	}
 	else if ( mqttmsg.match( /^openwb\/lp\/[1-9][0-9]*\/boolchargepointconfigured$/i ) ) {
 		// respective charge point configured
-<<<<<<< HEAD
+
 		var index = getIndex(mqttmsg);  // extract number between two / /
 		// now show/hide element containing data-lp attribute with value=index
 		switch (mqttpayload) {
@@ -679,21 +678,7 @@
 			case '1':
 				$('[data-lp="' + index + '"]').show();
 				break;
-=======
-		var index = mqttmsg.match(/\d/g)[0];  // extract first match = number from mqttmsg
-		var infoElement = $('.chargePointInfoLp[lp="' + index + '"]');  // get row of charge point
-		var targetChargeElements = $('.targetChargeLp[lp="' + index + '"]');  // get column elements for target charging
-		var sofortCurrentElement = $('.sofortCurrentVisLp' + index);
-		if (mqttpayload == 1) {
-			$(infoElement).show();
-			$(targetChargeElements).show();
-			$(sofortCurrentElement).show();
-		} else {
-			$(infoElement).hide();
-			$(targetChargeElements).hide();
-			$(sofortCurrentElement).hide();
-
->>>>>>> 0e4fb705
+
 		}
 	}
 	else if ( mqttmsg.match( /^openwb\/lp\/[1-9][0-9]*\/autolockconfigured$/i ) ) {
