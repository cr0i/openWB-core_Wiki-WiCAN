<!DOCTYPE html>
<html lang="de">

<head>
	<!-- theme for openWB layout for standard and dark, only css is different-->
	<!-- 2020 Michael Ortenstein -->

	<title>openWB</title>
	<meta charset="UTF-8">
	<meta name="viewport" content="width=device-width, initial-scale=1.0, minimum-scale=1.0, maximum-scale=1.0, user-scalable=0">
	<meta name="apple-mobile-web-app-capable" content="yes">
	<meta name="apple-mobile-web-app-status-bar-style" content="black-translucent">
	<meta name="apple-mobile-web-app-title" content="openWB">
	<meta name="apple-mobile-web-app-status-bar-style" content="default">
	<link rel="apple-touch-startup-image" href="/openWB/web/img/favicons/splash1125x2436w.png" />
	<link rel="apple-touch-startup-image" media="(width: 375px) and (height: 812px) and (-webkit-device-pixel-ratio: 3)" href="img/favicons/splash1125x2436w.png">
	<meta name="apple-mobile-web-app-title" content="openWB">
	<meta name="description" content="openWB">
	<meta name="keywords" content="openWB">
	<meta name="author" content="Michael Ortenstein">
	<link rel="apple-touch-icon" sizes="72x72" href="img/favicons/apple-icon-72x72.png">
	<link rel="apple-touch-icon" sizes="76x76" href="img/favicons/apple-icon-76x76.png">
	<link rel="apple-touch-icon" sizes="114x114" href="img/favicons/apple-icon-114x114.png">
	<link rel="apple-touch-icon" sizes="120x120" href="img/favicons/apple-icon-120x120.png">
	<link rel="apple-touch-icon" sizes="144x144" href="img/favicons/apple-icon-144x144.png">
	<link rel="apple-touch-icon" sizes="152x152" href="img/favicons/apple-icon-152x152.png">
	<link rel="apple-touch-icon" sizes="180x180" href="img/favicons/apple-icon-180x180.png">
	<link rel="icon" type="image/png" sizes="192x192" href="img/favicons/android-icon-192x192.png">
	<link rel="icon" type="image/png" sizes="32x32" href="img/favicons/favicon-32x32.png">
	<link rel="icon" type="image/png" sizes="96x96" href="img/favicons/favicon-96x96.png">
	<link rel="icon" type="image/png" sizes="16x16" href="img/favicons/favicon-16x16.png">
	<meta name="msapplication-TileColor" content="#ffffff">
	<meta name="msapplication-TileImage" content="/ms-icon-144x144.png">
	<link rel="apple-touch-icon" sizes="57x57" href="img/favicons/apple-touch-icon-57x57.png">
	<link rel="apple-touch-icon" sizes="60x60" href="img/favicons/apple-touch-icon-60x60.png">
	<link rel="manifest" href="manifest.json">
	<link rel="shortcut icon" href="img/favicons/favicon.ico">
	<!-- <link rel="apple-touch-startup-image" href="img/loader.gif"> -->
	<meta name="msapplication-config" content="img/favicons/browserconfig.xml">
	<meta name="theme-color" content="#ffffff">

	<!-- Bootstrap -->
	<link rel="stylesheet" type="text/css" href="css/bootstrap-4.4.1/bootstrap.min.css">
	<!-- Bootstrap-Toggle -->
	<link rel="stylesheet" type="text/css" href="css/bootstrap4-toggle/bootstrap4-toggle.min.css">
	<!-- Normalize -->
	<link rel="stylesheet" type="text/css" href="css/normalize-8.0.1.css">
	<!-- Font Awesome, all styles -->
	<link rel="stylesheet" type="text/css" href="fonts/font-awesome-5.8.2/css/all.css">
	<!-- local css due to async loading of theme css -->
	<style>
		#preloader {
<<<<<<< HEAD
			background-color: black;
			position: fixed;
			top: 0px;
			left: 0px;
			width: 100%;
			height: 100%;
			z-index: 999999;
=======
			background-color:black;
			position:fixed;
			top:0px;
			left:0px;
			width:100%;
			height:100%;
			z-index:999999;
>>>>>>> f16a210a
		}

		#preloader-inner {
			margin-top: 150px;
			text-align: center;
		}

		#preloader-image {
			max-width: 300px;
			filter:invert(1);
		}

		#preloader-info {
<<<<<<< HEAD
			color: grey;
=======
			color: #e4e4e4;
		}
		#thegraph > div {
			height: 350px;
		}
		#electricityPriceChartCanvasDiv {
			height: 150px;
>>>>>>> f16a210a
		}
	</style>
	<!-- important scripts to be loaded -->
	<script src="js/jquery-3.6.0.min.js"></script>
	<script src="js/bootstrap-4.4.1/bootstrap.bundle.min.js"></script>
	<script src="js/bootstrap4-toggle/bootstrap4-toggle.min.js"></script>
	<script>
		function getCookie(cname) {
			var name = cname + '=';
			var decodedCookie = decodeURIComponent(document.cookie);
			var ca = decodedCookie.split(';');
			for (var i = 0; i < ca.length; i++) {
				var c = ca[i];
				while (c.charAt(0) == ' ') {
					c = c.substring(1);
				}
				if (c.indexOf(name) == 0) {
					return c.substring(name.length, c.length);
				}
			}
			return '';
		}
		var themeCookie = getCookie('openWBTheme');
		// include special Theme style
<<<<<<< HEAD
		$('head').append('<link rel="stylesheet" href="themes/' + themeCookie + '/style.css?v=20221122">');
=======
		$('head').append('<link rel="stylesheet" href="themes/' + themeCookie + '/style.css?v=20221125">');
>>>>>>> f16a210a
	</script>
</head>

<body>
	<!-- Preloader with Progress Bar -->
	<div id="preloader">
		<div id="preloader-inner">
			<div class="row">
				<div class="mx-auto d-block justify-content-center">
<<<<<<< HEAD
					<img id="preloader-image" src="img/openWB_logo_dark.png" alt="openWB">
=======
					<img id="preloader-image" src="img/favicons/preloader-image-transparent.png" alt="openWB">
>>>>>>> f16a210a
				</div>
			</div>
			<div id="preloader-info" class="row justify-content-center mt-2">
				<div class="col-10 col-sm-6">
					Bitte warten, während die Seite aufgebaut wird.
				</div>
			</div>
			<div class="row justify-content-center mt-2">
				<div class="col-10 col-sm-6">
					<div class="progress active">
						<div class="progress-bar progress-bar-success progress-bar-striped progress-bar-animated"
							id="preloader-bar" role="progressbar">
						</div>
					</div>
				</div>
			</div>
		</div>
	</div>

	<!-- Landing Page -->
	<div id="nav-placeholder"></div>
<<<<<<< HEAD
=======
	<div class="container">
		<div class="row middle py-1 regularTextSize text-black bg-darkgrey">
			<div id="date" class="col text-left">
				&nbsp;
			</div>
			<div class="col-5 text-center">
				<button type="button" class="btn btn-sm btn-secondary cursor-pointer regularTextSize" id="chargeModeSelectBtn">
					<span id="chargeModeSelectBtnText">Lademodus</span>
					<span id="priorityEvBattery">
						<span class="fas fa-car" id="priorityEvBatteryIcon">&nbsp;</span>
					</span>
				</button>
			</div>
			<div id="time" class="col text-right">
				&nbsp;
			</div>
		</div>

		<div class="row justify-content-center regularTextSize font-weight-bold text-center text-black">
			<div class="col-sm bg-lightgreen px-1">
				<span class="smallTextSize">PV: <span id="pvleistung">lade Daten</span></span><span class="verySmallTextSize" id="pvdailyyield"></span>
			</div>
			<div id="evudiv" class="col-sm bg-rose px-1">
				<span class="smallTextSize">Netz<span id="bezug">: lade Daten</span></span><span class="verySmallTextSize" id="evuidailyyield"></span><span class="verySmallTextSize" id="evuedailyyield"></span>
			</div>
		</div>

		<div class="row justify-content-center regularTextSize font-weight-bold text-center text-black">
			<div class="col-sm bg-apricot px-1">
				<span class="smallTextSize">Hausverbrauch: <span id="hausverbrauch">lade Daten</span></span><span class="verySmallTextSize" id="hausverbrauchdailyyield"></span>
			</div>
			<div class="col-sm bg-lightgrey px-1">
				<span class="smallTextSize">Ladeleistung: <span id="powerAllLp">lade Daten</span></span><span class="verySmallTextSize" id="lladailyyield"></span>
			</div>
		</div>
		<div id="speicher" class="row justify-content-center regularTextSize font-weight-bold text-center text-black hide">
			<div class="col-sm bg-orange px-1">
				<span class="smallTextSize">Speicher<span id="speicherleistung">: lade Daten</span></span><span class="verySmallTextSize" id="siidailyyield"></span><span class="verySmallTextSize" id="siedailyyield"></span> <span class="smallTextSize">- Ladestand: <span id="speichersoc"> lade Daten</span></span>
			</div>
		</div>
		<div id="strompreis" class="row justify-content-center regularTextSize font-weight-bold text-center text-black hide">
			<div class="col-sm bg-rose px-1">
				<span class="smallTextSize">aktueller Strompreis: <span id="aktuellerStrompreis"> lade Daten</span></span>
			</div>
		</div>

		<div id="verbraucher" class="row justify-content-center regularTextSize font-weight-bold text-center hide">
			<div id="verbraucher1" class="col-sm px-1 openwb-device-1 hide">
				<span class="smallTextSize"><span id="verbraucher1name">Verbraucher 1</span>: <span id="verbraucher1leistung">lade Daten</span></span><span class="verySmallTextSize" id="verbraucher1dailyyield"></span>
			</div>
			<div id="verbraucher2" class="col-sm px-1 openwb-device-2 hide">
				<span class="smallTextSize"><span id="verbraucher2name">Verbraucher 2</span>: <span id="verbraucher2leistung">lade Daten</span></span><span class="verySmallTextSize" id="verbraucher2dailyyield"></span>
			</div>
		</div>

		<div class="row justify-content-center regularTextSize font-weight-bold text-center text-black">
			<div class="hide bg-lightblue col-sm SmartHomeTemp px-1" data-dev="1">
				<span class="actualTemp0Device"></span>
			</div>
			<div class="hide bg-lightblue col-sm SmartHomeTemp px-1" data-dev="1">
				<span class="actualTemp1Device"></span>
			</div>
			<div class="hide bg-lightblue col-sm SmartHomeTemp px-1" data-dev="1">
				<span class="actualTemp2Device"></span>
			</div>
		</div>

		<div class="row justify-content-center regularTextSize font-weight-bold text-center text-black">
			<div class="hide bg-lightblue col-sm SmartHomeTemp px-1" data-dev="2">
				<span class="actualTemp0Device"></span>
			</div>
			<div class="hide bg-lightblue col-sm SmartHomeTemp px-1" data-dev="2">
				<span class="actualTemp1Device"></span>
			</div>
			<div class="hide bg-lightblue col-sm SmartHomeTemp px-1" data-dev="2">
				<span class="actualTemp2Device"></span>
			</div>
		</div>

		<div id="webhooks" class="row justify-content-center regularTextSize font-weight-bold text-center text-black bg-darkgrey">
			<div id="hook1" class="col-3 m-1 bg-danger px-1 hide">
				ext. Gerät 1
			</div>
			<div id="hook2" class="col-3 m-1 bg-danger px-1 hide">
				ext. Gerät 2
			</div>
			<div id="hook3" class="col-3 m-1 bg-danger px-1 hide">
				ext. Gerät 3
			</div>
		</div>

		<!-- interactive chart.js -->
		<!-- will be refreshed using MQTT (in livechart.js)-->
		<div class="row justify-content-center my-2" id="thegraph">
			<div class="col-sm-12 text-center smallTextSize">
				<div id="waitforgraphloadingdiv">
					Graph lädt, bitte warten...
				</div>
				<canvas id="canvas"></canvas>
			</div>
		</div>

		<div class="row text-center bg-darkgrey">
			<div class="col">
				<span id="lastregelungaktiv" class="regularTextSize text-red animate-alertPulsation"></span>
			</div>
		</div>

		<!-- chargepoint info header -->
		<div class="row no-gutter py-1 py-md-0 smallTextSize text-center bg-darkgrey text-grey font-weight-bold">
			<div class="col-3 px-0">
				Ladepunkt <span id="etproviderEnabledIcon" class="fa fa-chart-line hide"></span>
			</div>
			<div class="col-3 px-0">
				Ladeparameter
			</div>
			<div class="col-4 px-0">
				geladen
			</div>
			<div class="col-2 px-0">
				SoC
			</div>
		</div>

		<!-- chargepoint info data lp1-->
		<div class="row no-gutter py-1 py-md-0 smallTextSize text-center bg-lightgrey text-grey" data-lp="1">
			<div class="col-3 px-0">
				<span class="fas fa-xs hide autolockConfiguredLp"></span>
				<span class="cursor-pointer font-weight-bold lpDisabledStyle enableLp nameLp">LP Name</span>
				<span class="fa fa-xs fa-plug text-orange hide plugstatLp"></span>
				<span class="fa fa-xs fa-flag-checkered hide targetChargingLp"></span>
				<span class="fa fa-xs fa-moon hide nightChargingLp"></span>
			</div>
			<div class="col-3 px-0">
				<span class="actualPowerLp">lade Daten</span><span class="phasesInUseLp"></span><span class="targetCurrentLp"></span>
			</div>
			<div class="col-4 px-0">
				<span class="energyChargedLp">lade Daten</span><span class="kmChargedLp" data-consumption="0"></span>
			</div>
			<div class="col-2 px-0 socNotConfiguredLp text-center">
				--
			</div>
			<div class="col-2 px-0 hide socConfiguredLp text-center cursor-pointer">
				<span class="socLp"></span> %
				<i class="small reloadLpSoc fas fa-redo-alt"></i>
				<i class="manualSocSymbol fas fa-edit hide"></i>
				<a class="socHasError hide text-red" href="status/status.php"><i class="fas fa-exclamation-triangle"></i></a>
			</div>
		</div>

		<!-- chargepoint info data lp2-->
		<div class="row no-gutter py-1 py-md-0 smallTextSize text-center bg-lightgrey text-grey hide" data-lp="2">
			<div class="col-3 px-0">
				<span class="fas fa-xs hide autolockConfiguredLp"></span>
				<span class="cursor-pointer font-weight-bold lpDisabledStyle enableLp nameLp">LP Name</span>
				<span class="fa fa-xs fa-plug text-orange hide plugstatLp"></span>
				<span class="fa fa-xs fa-flag-checkered hide targetChargingLp"></span>
				<span class="fa fa-xs fa-moon hide nightChargingLp"></span>
			</div>
			<div class="col-3 px-0">
				<span class="actualPowerLp">lade Daten</span><span class="phasesInUseLp"></span><span class="targetCurrentLp"></span>
			</div>
			<div class="col-4 px-0">
				<span class="energyChargedLp">lade Daten</span><span class="kmChargedLp" data-consumption="0"></span>
			</div>
			<div class="col-2 px-0 socNotConfiguredLp text-center">
				--
			</div>
			<div class="col-2 px-0 hide socConfiguredLp text-center cursor-pointer">
				<span class="socLp"></span> %
				<i class="small reloadLpSoc fas fa-redo-alt"></i>
				<i class="manualSocSymbol fas fa-edit hide"></i>
				<a class="socHasError hide text-red" href="status/status.php"><i class="fas fa-exclamation-triangle"></i></a>
			</div>
		</div>

		<!-- chargepoint info data lp3-->
		<div class="row no-gutter py-1 py-md-0 smallTextSize text-center bg-lightgrey text-grey hide" data-lp="3">
			<div class="col-3 px-0">
				<span class="fas fa-xs hide autolockConfiguredLp"></span>
				<span class="cursor-pointer font-weight-bold lpDisabledStyle enableLp nameLp">LP Name</span>
				<span class="fa fa-xs fa-plug text-orange hide plugstatLp"></span>
				<span class="fa fa-xs fa-flag-checkered hide targetChargingLp"></span>
				<span class="fa fa-xs fa-moon hide nightChargingLp"></span>
			</div>
			<div class="col-3 px-0">
				<span class="actualPowerLp">lade Daten</span><span class="phasesInUseLp"></span><span class="targetCurrentLp"></span>
			</div>
			<div class="col-4 px-0">
				<span class="energyChargedLp">lade Daten</span><span class="kmChargedLp" data-consumption="0"></span>
			</div>
			<div class="col-2 px-0 socNotConfiguredLp text-center">
				--
			</div>
			<div class="col-2 px-0 hide socConfiguredLp text-center">
				<span class="socLp"></span> %
				<i class="small reloadLpSoc fas fa-redo-alt"></i>
				<i class="manualSocSymbol fas fa-edit hide"></i>
				<a class="socHasError hide text-red" href="status/status.php"><i class="fas fa-exclamation-triangle"></i></a>
			</div>
		</div>

		<!-- chargepoint info data lp4-->
		<div class="row no-gutter py-1 py-md-0 smallTextSize text-center bg-lightgrey text-grey hide" data-lp="4">
			<div class="col-3 px-0">
				<span class="fas fa-xs hide autolockConfiguredLp"></span>
				<span class="cursor-pointer font-weight-bold lpDisabledStyle enableLp nameLp">LP Name</span>
				<span class="fa fa-xs fa-plug text-orange hide plugstatLp"></span>
				<span class="fa fa-xs fa-flag-checkered hide targetChargingLp"></span>
				<span class="fa fa-xs fa-moon hide nightChargingLp"></span>
			</div>
			<div class="col-3 px-0">
				<span class="actualPowerLp">lade Daten</span><span class="phasesInUseLp"></span><span class="targetCurrentLp"></span>
			</div>
			<div class="col-4 px-0">
				<span class="energyChargedLp">lade Daten</span><span class="kmChargedLp" data-consumption="0"></span>
			</div>
			<div class="col-2 px-0 socNotConfiguredLp text-center">
				--
			</div>
			<div class="col-2 px-0 hide socConfiguredLp text-center">
				<span class="socLp"></span> %
				<i class="small reloadLpSoc fas fa-redo-alt"></i>
				<i class="manualSocSymbol fas fa-edit hide"></i>
				<a class="socHasError hide text-red" href="status/status.php"><i class="fas fa-exclamation-triangle"></i></a>
			</div>
		</div>

		<!-- chargepoint info data lp5-->
		<div class="row no-gutter py-1 py-md-0 smallTextSize text-center bg-lightgrey text-grey hide" data-lp="5">
			<div class="col-3 px-0">
				<span class="fas fa-xs hide autolockConfiguredLp"></span>
				<span class="cursor-pointer font-weight-bold lpDisabledStyle enableLp nameLp">LP Name</span>
				<span class="fa fa-xs fa-plug text-orange hide plugstatLp"></span>
				<span class="fa fa-xs fa-flag-checkered hide targetChargingLp"></span>
				<span class="fa fa-xs fa-moon hide nightChargingLp"></span>
			</div>
			<div class="col-3 px-0">
				<span class="actualPowerLp">lade Daten</span><span class="phasesInUseLp"></span><span class="targetCurrentLp"></span>
			</div>
			<div class="col-4 px-0">
				<span class="energyChargedLp">lade Daten</span><span class="kmChargedLp" data-consumption="0"></span>
			</div>
			<div class="col-2 px-0 socNotConfiguredLp text-center">
				--
			</div>
			<div class="col-2 px-0 hide socConfiguredLp text-center">
				<span class="socLp"></span> %
				<i class="small reloadLpSoc fas fa-redo-alt"></i>
				<i class="manualSocSymbol fas fa-edit hide"></i>
				<a class="socHasError hide text-red" href="status/status.php"><i class="fas fa-exclamation-triangle"></i></a>
			</div>
		</div>

		<!-- chargepoint info data lp6-->
		<div class="row no-gutter py-1 py-md-0 smallTextSize text-center bg-lightgrey text-grey hide" data-lp="6">
			<div class="col-3 px-0">
				<span class="fas fa-xs hide autolockConfiguredLp"></span>
				<span class="cursor-pointer font-weight-bold lpDisabledStyle enableLp nameLp">LP Name</span>
				<span class="fa fa-xs fa-plug text-orange hide plugstatLp"></span>
				<span class="fa fa-xs fa-flag-checkered hide targetChargingLp"></span>
				<span class="fa fa-xs fa-moon hide nightChargingLp"></span>
			</div>
			<div class="col-3 px-0">
				<span class="actualPowerLp">lade Daten</span><span class="phasesInUseLp"></span><span class="targetCurrentLp"></span>
			</div>
			<div class="col-4 px-0">
				<span class="energyChargedLp">lade Daten</span><span class="kmChargedLp" data-consumption="0"></span>
			</div>
			<div class="col-2 px-0 socNotConfiguredLp text-center">
				--
			</div>
			<div class="col-2 px-0 hide socConfiguredLp text-center">
				<span class="socLp"></span> %
				<i class="small reloadLpSoc fas fa-redo-alt"></i>
				<i class="manualSocSymbol fas fa-edit hide"></i>
				<a class="socHasError hide text-red" href="status/status.php"><i class="fas fa-exclamation-triangle"></i></a>
			</div>
		</div>

		<!-- chargepoint info data lp7-->
		<div class="row no-gutter py-1 py-md-0 smallTextSize text-center bg-lightgrey text-grey hide" data-lp="7">
			<div class="col-3 px-0">
				<span class="fas fa-xs hide autolockConfiguredLp"></span>
				<span class="cursor-pointer font-weight-bold lpDisabledStyle enableLp nameLp">LP Name</span>
				<span class="fa fa-xs fa-plug text-orange hide plugstatLp"></span>
				<span class="fa fa-xs fa-flag-checkered hide targetChargingLp"></span>
				<span class="fa fa-xs fa-moon hide nightChargingLp"></span>
			</div>
			<div class="col-3 px-0">
				<span class="actualPowerLp">lade Daten</span><span class="phasesInUseLp"></span><span class="targetCurrentLp"></span>
			</div>
			<div class="col-4 px-0">
				<span class="energyChargedLp">lade Daten</span><span class="kmChargedLp" data-consumption="0"></span>
			</div>
			<div class="col-2 px-0 socNotConfiguredLp text-center">
				--
			</div>
			<div class="col-2 px-0 hide socConfiguredLp text-center">
				<i class="small reloadLpSoc fas fa-redo-alt"></i>
				<i class="manualSocSymbol fas fa-edit hide"></i>
				<a class="socHasError hide text-red" href="status/status.php"><i class="fas fa-exclamation-triangle"></i></a>
				<span class="socLp"></span> %
			</div>
		</div>

		<!-- chargepoint info data lp8-->
		<div class="row no-gutter py-1 py-md-0 smallTextSize text-center bg-lightgrey text-grey hide" data-lp="8">
			<div class="col-3 px-0">
				<span class="fas fa-xs hide autolockConfiguredLp"></span>
				<span class="cursor-pointer font-weight-bold lpDisabledStyle enableLp nameLp">LP Name</span>
				<span class="fa fa-xs fa-plug text-orange hide plugstatLp"></span>
				<span class="fa fa-xs fa-flag-checkered hide targetChargingLp"></span>
				<span class="fa fa-xs fa-moon hide nightChargingLp"></span>
			</div>
			<div class="col-3 px-0">
				<span class="actualPowerLp">lade Daten</span><span class="phasesInUseLp"></span><span class="targetCurrentLp"></span>
			</div>
			<div class="col-4 px-0">
				<span class="energyChargedLp">lade Daten</span><span class="kmChargedLp" data-consumption="0"></span>
			</div>
			<div class="col-2 px-0 socNotConfiguredLp text-center">
				--
			</div>
			<div class="col-2 px-0 hide socConfiguredLp text-center">
				<i class="small reloadLpSoc fas fa-redo-alt"></i>
				<i class="manualSocSymbol fas fa-edit hide"></i>
				<a class="socHasError hide text-red" href="status/status.php"><i class="fas fa-exclamation-triangle"></i></a>
				<span class="socLp"></span> %
			</div>
		</div>

		<div class="smartHome hide">
			<hr class="border-secondary">

			<!-- SmartHome info header -->
			<div class="row no-gutter py-1 py-md-0 smallTextSize text-center bg-darkgrey text-grey font-weight-bold">
				<div class="col-3 px-0">
					Gerät
				</div>
				<div class="col-3 px-0">
					Verbrauch
				</div>
				<div class="col-3 px-0">
					Modus
				</div>
				<div class="col-3 px-0">
					Laufzeit
				</div>
			</div>

			<!-- SmartHome Device 1 data -->
			<div class="row no-gutter py-1 py-md-0 smallTextSize text-center bg-lightgrey text-grey hide" data-dev="1">
				<div class="col-3 px-0">
					<span class="cursor-pointer font-weight-bold lpEnabledStyle enableDevice nameDevice">SmartHomeDevice</span>
				</div>
				<div class="col-3 px-0">
					<span class="actualPowerDevice">lade Daten</span><span class="actualDailyYieldDevice"></span>

				</div>
				<div class="col-3 px-0">
					<span class="cursor-pointer actualModeDevice changeSHMode">lade Daten</span>
				</div>
				<div class="col-3 px-0">
					<span class="actualRunningTimeDevice">lade Daten</span>
				</div>
			</div>

			<!-- SmartHome Device 2 data -->
			<div class="row no-gutter py-1 py-md-0 smallTextSize text-center bg-lightgrey text-grey hide" data-dev="2">
				<div class="col-3 px-0">
					<span class="cursor-pointer font-weight-bold lpEnabledStyle enableDevice nameDevice">SmartHomeDevice</span>
				</div>
				<div class="col-3 px-0">
					<span class="actualPowerDevice">lade Daten</span><span class="actualDailyYieldDevice"></span>
				</div>
				<div class="col-3 px-0">
					<span class="cursor-pointer actualModeDevice changeSHMode">lade Daten</span>
				</div>
				<div class="col-3 px-0">
					<span class="actualRunningTimeDevice">lade Daten</span>
				</div>
			</div>

			<!-- SmartHome Device 3 data -->
			<div class="row no-gutter py-1 py-md-0 smallTextSize text-center bg-lightgrey text-grey hide" data-dev="3">
				<div class="col-3 px-0">
					<span class="cursor-pointer font-weight-bold lpEnabledStyle enableDevice nameDevice">SmartHomeDevice</span>
				</div>
				<div class="col-3 px-0">
					<span class="actualPowerDevice">lade Daten</span><span class="actualDailyYieldDevice"></span>
				</div>
				<div class="col-3 px-0">
					<span class="cursor-pointer actualModeDevice changeSHMode">lade Daten</span>
				</div>
				<div class="col-3 px-0">
					<span class="actualRunningTimeDevice">lade Daten</span>
				</div>
			</div>

			<!-- SmartHome Device 4 data -->
			<div class="row no-gutter py-1 py-md-0 smallTextSize text-center bg-lightgrey text-grey hide" data-dev="4">
				<div class="col-3 px-0">
					<span class="cursor-pointer font-weight-bold lpEnabledStyle enableDevice nameDevice">SmartHomeDevice</span>
				</div>
				<div class="col-3 px-0">
					<span class="actualPowerDevice">lade Daten</span><span class="actualDailyYieldDevice"></span>
				</div>
				<div class="col-3 px-0">
					<span class="cursor-pointer actualModeDevice changeSHMode">lade Daten</span>
				</div>
				<div class="col-3 px-0">
					<span class="actualRunningTimeDevice">lade Daten</span>
				</div>
			</div>

			<!-- SmartHome Device 5 data -->
			<div class="row no-gutter py-1 py-md-0 smallTextSize text-center bg-lightgrey text-grey hide" data-dev="5">
				<div class="col-3 px-0">
					<span class="cursor-pointer font-weight-bold lpEnabledStyle enableDevice nameDevice">SmartHomeDevice</span>
				</div>
				<div class="col-3 px-0">
					<span class="actualPowerDevice">lade Daten</span><span class="actualDailyYieldDevice"></span>
				</div>
				<div class="col-3 px-0">
					<span class="cursor-pointer actualModeDevice changeSHMode">lade Daten</span>
				</div>
				<div class="col-3 px-0">
					<span class="actualRunningTimeDevice">lade Daten</span>
				</div>
			</div>

			<!-- SmartHome Device 6 data -->
			<div class="row no-gutter py-1 py-md-0 smallTextSize text-center bg-lightgrey text-grey hide" data-dev="6">
				<div class="col-3 px-0">
					<span class="cursor-pointer font-weight-bold lpEnabledStyle enableDevice nameDevice">SmartHomeDevice</span>
				</div>
				<div class="col-3 px-0">
					<span class="actualPowerDevice">lade Daten</span><span class="actualDailyYieldDevice"></span>
				</div>
				<div class="col-3 px-0">
					<span class="cursor-pointer actualModeDevice changeSHMode">lade Daten</span>
				</div>
				<div class="col-3 px-0">
					<span class="actualRunningTimeDevice">lade Daten</span>
				</div>
			</div>

			<!-- SmartHome Device 7 data -->
			<div class="row no-gutter py-1 py-md-0 smallTextSize text-center bg-lightgrey text-grey hide" data-dev="7">
				<div class="col-3 px-0">
					<span class="cursor-pointer font-weight-bold lpEnabledStyle enableDevice nameDevice">SmartHomeDevice</span>
				</div>
				<div class="col-3 px-0">
					<span class="actualPowerDevice">lade Daten</span><span class="actualDailyYieldDevice"></span>
				</div>
				<div class="col-3 px-0">
					<span class="cursor-pointer actualModeDevice changeSHMode">lade Daten</span>
				</div>
				<div class="col-3 px-0">
					<span class="actualRunningTimeDevice">lade Daten</span>
				</div>
			</div>

			<!-- SmartHome Device 8 data -->
			<div class="row no-gutter py-1 py-md-0 smallTextSize text-center bg-lightgrey text-grey hide" data-dev="8">
				<div class="col-3 px-0">
					<span class="cursor-pointer font-weight-bold lpEnabledStyle enableDevice nameDevice">SmartHomeDevice</span>
				</div>
				<div class="col-3 px-0">
					<span class="actualPowerDevice">lade Daten</span><span class="actualDailyYieldDevice"></span>
				</div>
				<div class="col-3 px-0">
					<span class="cursor-pointer actualModeDevice changeSHMode">lade Daten</span>
				</div>
				<div class="col-3 px-0">
					<span class="actualRunningTimeDevice">lade Daten</span>
				</div>
			</div>

			<!-- SmartHome Device 9 data -->
			<div class="row no-gutter py-1 py-md-0 smallTextSize text-center bg-lightgrey text-grey hide" data-dev="9">
				<div class="col-3 px-0">
					<span class="cursor-pointer font-weight-bold lpEnabledStyle enableDevice nameDevice">SmartHomeDevice</span>
				</div>
				<div class="col-3 px-0">
					<span class="actualPowerDevice">lade Daten</span><span class="actualDailyYieldDevice"></span>
				</div>
				<div class="col-3 px-0">
					<span class="cursor-pointer actualModeDevice changeSHMode">lade Daten</span>
				</div>
				<div class="col-3 px-0">
					<span class="actualRunningTimeDevice">lade Daten</span>
				</div>
			</div>
		</div>  <!-- end smart home -->

		<!-- depending on charge mode show options -->
		<form id="minundpvladenEinstellungen" class="hide">
			<hr class="border-secondary">
			<div class="row justify-content-center">
				<h3 class="font-weight-bold text-center text-lightgrey">Minimal Stromstärke</h3>
			</div>

			<div class="form-row form-group mb-1 vaRow regularTextSize" data-lp="1">
				<label for="minCurrentMinPv" class="col-3 col-form-label text-right"></label>
				<div class="col">
					<input type="range" class="form-control-range rangeInput" id="minCurrentMinPv" min="6" max="16" step="1" value="6" data-initialized="0" data-topicprefix="openWB/config/get/pv/">
				</div>
				<label for="minCurrentMinPv" class="col-3 col-form-label valueLabel" suffix="A"></label>
			</div>
		</form>

		<form id="sofortladenEinstellungen" class="hide">
			<div class="hide" id="priceBasedCharging">
				<hr class="border-secondary">
				<div class="row justify-content-center">
					<h3 class="font-weight-bold text-center text-lightgrey">preisbasiertes Laden</h3>
				</div>
				<div class="row justify-content-center my-2">
					<div id="electricityPriceChartCanvasDiv" class="col text-center">
						<canvas id="electricityPriceChartCanvas"></canvas>
					</div>
				</div>
				<div class="form-row form-group mb-1 vaRow regularTextSize">
					<label for="MaxPriceForCharging" class="col-3 col-form-label text-right">max. Preis:</label>
					<div class="col">
						<input type="range" class="form-control-range rangeInput" id="MaxPriceForCharging" min="-25" max="95" step="0.1" value="0" data-topicprefix="openWB/global/awattar/">
					</div>
					<label for="MaxPriceForCharging" class="col-3 col-form-label valueLabel" suffix="ct/kWh"></label>
				</div>
				<div class="row justify-content-center regularTextSize vaRow">
					<button type="button" class="btn btn-secondary mr-3 priceLess"><i class="far fa-minus-square"></i></button>
					Preis
					<button type="button" class="btn btn-secondary ml-3 priceMore"><i class="far fa-plus-square"></i></button>
				</div>
			</div>  <!--/ priceBasedCharging -->

			<hr class="border-secondary">
			<div class="row justify-content-center">
				<h3 class="font-weight-bold text-center text-lightgrey">Sofortladen Stromstärke</h3>
			</div>

			<div class="form-row form-group mb-1 vaRow regularTextSize" data-lp="1">
				<label for="lp/1/current" class="col-3 col-form-label text-right"><span class="nameLp">LP1</span>:</label>
				<div class="col">
					<input type="range" class="form-control-range rangeInput" id="lp/1/current" min="6" max="32" step="1" value="6" data-initialized="0" data-topicprefix="openWB/config/get/sofort/">
				</div>
				<label for="lp/1/current" class="col-3 col-form-label valueLabel" suffix="A"></label>
			</div>
			<div class="form-row form-group mb-1 vaRow regularTextSize" data-lp="2">
				<label for="lp/2/current" class="col-3 col-form-label text-right"><span class="nameLp">LP2</span>:</label>
				<div class="col">
					<input type="range" class="form-control-range rangeInput" id="lp/2/current" min="6" max="32" step="1" value="6" data-initialized="0" data-topicprefix="openWB/config/get/sofort/">
				</div>
				<label for="lp/2/current" class="col-3 col-form-label valueLabel" suffix="A"></label>
			</div>
			<div class="form-row form-group mb-1 vaRow regularTextSize" data-lp="3">
				<label for="lp/3/current" class="col-3 col-form-label text-right"><span class="nameLp">LP3</span>:</label>
				<div class="col">
					<input type="range" class="form-control-range rangeInput" id="lp/3/current" min="6" max="32" step="1" value="6" data-initialized="0" data-topicprefix="openWB/config/get/sofort/">
				</div>
				<label for="lp/3/current" class="col-3 col-form-label valueLabel" suffix="A"></label>
			</div>
			<div class="form-row form-group mb-1 vaRow regularTextSize" data-lp="4">
				<label for="lp/4/current" class="col-3 col-form-label text-right"><span class="nameLp">LP4</span>:</label>
				<div class="col">
					<input type="range" class="form-control-range rangeInput" id="lp/4/current" min="6" max="32" step="1" value="6" data-initialized="0" data-topicprefix="openWB/config/get/sofort/">
				</div>
				<label for="lp/4/current" class="col-3 col-form-label valueLabel" suffix="A"></label>
			</div>
			<div class="form-row form-group mb-1 vaRow regularTextSize" data-lp="5">
				<label for="lp/5/current" class="col-3 col-form-label text-right"><span class="nameLp">LP5</span>:</label>
				<div class="col">
					<input type="range" class="form-control-range rangeInput" id="lp/5/current" min="6" max="32" step="1" value="6" data-initialized="0" data-topicprefix="openWB/config/get/sofort/">
				</div>
				<label for="lp/5/current" class="col-3 col-form-label valueLabel" suffix="A"></label>
			</div>
			<div class="form-row form-group mb-1 vaRow regularTextSize" data-lp="6">
				<label for="lp/6/current" class="col-3 col-form-label text-right"><span class="nameLp">LP6</span>:</label>
				<div class="col">
					<input type="range" class="form-control-range rangeInput" id="lp/6/current" min="6" max="32" step="1" value="6" data-initialized="0" data-topicprefix="openWB/config/get/sofort/">
				</div>
				<label for="lp/6/current" class="col-3 col-form-label valueLabel" suffix="A"></label>
			</div>
			<div class="form-row form-group mb-1 vaRow regularTextSize" data-lp="7">
				<label for="lp/7/current" class="col-3 col-form-label text-right"><span class="nameLp">LP7</span>:</label>
				<div class="col">
					<input type="range" class="form-control-range rangeInput" id="lp/7/current" min="6" max="32" step="1" value="6" data-initialized="0" data-topicprefix="openWB/config/get/sofort/">
				</div>
				<label for="lp/7/current" class="col-3 col-form-label valueLabel" suffix="A"></label>
			</div>
			<div class="form-row form-group mb-1 vaRow regularTextSize" data-lp="8">
				<label for="lp/8/current" class="col-3 col-form-label text-right"><span class="nameLp">LP8</span>:</label>
				<div class="col">
					<input type="range" class="form-control-range rangeInput" id="lp/8/current" min="6" max="32" step="1" value="6" data-initialized="0" data-topicprefix="openWB/config/get/sofort/">
				</div>
				<label for="lp/8/current" class="col-3 col-form-label valueLabel" suffix="A"></label>
			</div>
>>>>>>> f16a210a

	<div class="container regularTextSize">

		<!-- Header Section -->
		<div id="info-header" class="row no-gutters">

			<!-- Battery Card -->
			<div class="house-battery-configured col-sm hide">
				<div class="card border-warning fill-height">
					<div class="card-header bg-warning collapsed" data-toggle="collapse" data-target="#cardBat">
						<i class="fas fa-car-battery"></i>
						<span class="house-battery-sum-soc">XX %</span>
						<i class="house-battery-sum-charging fas fa-angle-double-left hide"></i>
						<i class="house-battery-sum-discharging fas fa-angle-double-right hide"></i>
						<span class="house-battery-sum-power">XX W</span>
						<span class="collPlus"></span>
					</div>
					<div id="cardBat" class="card-body collapse">
						<div class="row">
							<div class="col pr-0">
								SoC
							</div>
							<div class="house-battery-sum-soc col pl-0 text-right">
								-- %
							</div>
						</div>
						<div class="row">
							<div class="col font-italic font-weight-bold">
								Heute:
							</div>
						</div>
						<div class="row">
							<div class="col pr-0">
								Geladen
							</div>
							<div class="house-battery-sum-import col pl-0 text-right">
								-- Wh
							</div>
						</div>
						<div class="row">
							<div class="col pr-0">
								Entladen
							</div>
							<div class="house-battery-sum-export col pl-0 text-right">
								-- Wh
							</div>
						</div>
						<div class="pv-configured">
							<hr class="border-warning">
							<div class="row">
								<div class="col font-italic font-weight-bold">
									Einstellungen:
								</div>
							</div>
							<div class="row vaRow">
								<div class="col pr-0">
									Vorrang PV
								</div>
								<div class="col text-right">
									<input class="house-battery-priority" type="checkbox" data-toggle="toggle"
										data-topic="openWB/set/general/chargemode_config/pv_charging/bat_prio"
										data-on='<i class="fas fa-car-battery"></i>'
										data-off='<i class="fas fa-car-side"></i>' data-onstyle="warning"
										data-offstyle="primary" data-size="sm" data-style="w-100">
								</div>
							</div>
						</div>
					</div>
				</div>
			</div>

			<!-- PV Card -->
			<div class="pv-configured col-sm">
				<div class="card border-success fill-height">
					<div class="card-header bg-success collapsed" data-toggle="collapse" data-target="#cardPV">
						<i class="fas fa-solar-panel"></i>
						<span class="pv-sum-power">-- W</span>
						<span class="collPlus"></span>
					</div>
					<div id="cardPV" class="card-body collapse">
						<div class="row">
							<div class="col font-italic font-weight-bold">
								Heute:
							</div>
						</div>
						<div class="row">
							<div class="col pr-0">
								Ertrag
							</div>
							<div class="pv-sum-production col pl-0 text-right">
								-- Wh
							</div>
						</div>
					</div>
				</div>
			</div>

			<!-- Grid Card -->
			<div class="grid-configured col-sm">
				<div class="card border-danger fill-height">
					<div class="card-header bg-danger collapsed" data-toggle="collapse" data-target="#cardGrid">
						<i class="fas fa-home"></i>
						<i class="grid-exporting fas fa-angle-double-right hide"></i>
						<i class="grid-importing fas fa-angle-double-left hide"></i>
						<img src="img/icons/electric-tower.svg" alt="electric tower" style="width: 1.1em;">
						<span class="et-configured hide">
							<i class="et-blocked fas fa-coins hide"></i>
							<i class="et-not-blocked fas fa-coins text-success hide"></i>
						</span>
						<span class="grid-power">600 W</span>
						<span class="collPlus"></span>
					</div>
					<div id="cardGrid" class="card-body collapse">
						<div class="row">
							<div class="col font-italic font-weight-bold">
								Heute:
							</div>
						</div>
						<div class="row">
							<div class="col pr-0">
								Bezug
							</div>
							<div class="grid-import col pl-0 text-right">
								-- Wh
							</div>
						</div>
						<div class="row">
							<div class="col pr-0">
								Einspeisung
							</div>
							<div class="grid-export col pl-0 text-right">
								-- Wh
							</div>
						</div>
						<div class="et-configured hide">
							<hr class="border-danger">
							<div class="row">
								<div class="col font-italic font-weight-bold">
									Strompreis:
								</div>
							</div>
							<div class="row">
								<div class="col pr-0">
									Anbieter
								</div>
								<div class="et-name col pl-0 text-right">
									--
								</div>
							</div>
							<div class="row">
								<div class="col pr-0">
									aktuell
								</div>
								<div class="et-current-price col pl-0 text-right">
									-- ct/kWh
								</div>
							</div>
							<div class="row">
								<div class="col pr-0">
									Preisgrenze
								</div>
								<div class="et-price-limit col pl-0 text-right">
									-- ct/kWh
								</div>
							</div>
						</div>
					</div>
				</div>
			</div>

			<!-- House Card -->
			<div class="house-consumption-configured col-sm">
				<div class="card border-secondary fill-height">
					<div class="card-header bg-secondary collapsed" data-toggle="collapse"
						data-target="#cardHouseConsumption">
						<i class="fas fa-home"></i>
						<span class="house-consumption-power">-- W</span>
						<span class="collPlus"></span>
					</div>
					<div id="cardHouseConsumption" class="card-body collapse">
						<div class="row">
							<div class="col font-italic font-weight-bold">
								Heute:
							</div>
						</div>
						<div class="row">
							<div class="col pr-0">
								Energie
							</div>
							<div class="house-consumption-daily col pl-0 text-right">
								-- Wh
							</div>
						</div>
					</div>
				</div>
			</div>

			<!-- charge point sum card -->
			<div class="charge-point-sum-configured col-sm">
				<div class="card border-primary fill-height">
					<div class="card-header bg-primary collapsed" data-toggle="collapse"
						data-target="#cardChargePointSum">
						<i class="fas fa-charging-station"></i>
						<span class="charge-point-sum-power">-- W</span>
						<span class="collPlus"></span>
					</div>
					<div id="cardChargePointSum" class="card-body collapse">
						<div class="row">
							<div class="col font-italic font-weight-bold">
								Heute:
							</div>
						</div>
						<div class="row">
							<div class="col pr-0">
								Geladen
							</div>
							<div class="charge-point-sum-import-daily col pl-0 text-right">
								-- Wh
							</div>
						</div>
						<!-- Preparation for bidirectional charging V2H/V2G
						<div class="row">
							<div class="col pr-0">
								Entladen
							</div>
							<div class="charge-point-sum-export-daily col pl-0 text-right">
								-- Wh
							</div>
						</div>
						-->
					</div>
				</div>
			</div>

		</div>

		<!-- Chart Section -->
		<div class="row">
			<div class="col">
				<div class="card border-light">
					<div class="card-header bg-light" data-toggle="collapse" data-target="#cardGraph">
						<i class="fas fa-chart-area"></i>
						Diagramm
						<span class="collPlus"></span>
					</div>
					<div id="cardGraph" class="card-body collapse show">
						<div class="row justify-content-center my-2" id="theGraph">
							<!-- will be refreshed using MQTT (in livechart.js)-->
							<div class="col-sm-12 text-center smallTextSize">
								<div id="waitForGraphLoadingDiv">
									Diagramm lädt, bitte warten...
								</div>
								<canvas id="canvas"></canvas>
							</div>
						</div>
					</div>
				</div>
			</div>
		</div>

		<!-- Warning Section -->
		<div class="row text-center bg-darkgrey">
			<div class="col">
				<span id="lastregelungaktiv" class="regularTextSize text-red animate-alertPulsation"></span>
			</div>
		</div>

		<!-- charge point info header -->
		<div class="card text-grey">
			<div class="card-header bg-darkgrey font-weight-bold">
				<div class="form-row">
					<div class="col-3">
						Ladepunkt <span id="etProviderEnabledIcon" class="fa fa-chart-line hide"></span>
					</div>
					<div class="col-3">
						Lademodus
					</div>
					<div class="col-3">
						Parameter
					</div>
					<div class="col-3">
						geladen
					</div>
				</div>
				<div class="form-row">
					<div class="col-3">
					</div>
					<div class="col-3">
						Fahrzeug
					</div>
					<div class="col-3">
						SoC
					</div>
					<div class="col-3">
					</div>
				</div>
			</div>
		</div>

		<div class="accordion" id="chargePointAccordion">
			<div class="charge-point-card card border-dark text-grey charge-point-template hide" data-cp="T"
				data-charge-point-template="T" data-charge-template="T" data-ev-template="T">
				<div class="card-header bg-lightgrey collapsed" data-toggle="collapse"
					data-target="#collapseChargePoint0">
					<div class="form-row">
						<div class="col-3">
							<span class="fas fa-xs hide auto-lock-configured-cp"></span>
							<span class="font-weight-bold charge-point-name charge-point-state-enabled">--</span>
							<span
								class="fa fa-xs fa-plug text-orange hide charge-point-plug-state charge-point-charge-state"></span>
							<span class="fa fa-xs fa-flag-checkered hide targetChargingCp"></span>
							<span class="fa fa-xs fa-moon hide nightChargingCp"></span>
						</div>
						<div class="col-3">
							<span class="charge-point-vehicle-charge-mode">--</span>
						</div>
						<div class="col-3">
							<span class="charge-point-power">--</span> <span class="charge-point-phases-in-use">-</span>
							<span class="charge-point-set-current">--</span>
						</div>
						<div class="col-3 collPlus">
							<span class="charge-point-energy-since-plugged">--</span><span
								class="charge-point-range-since-plugged" data-consumption="0"></span>
						</div>
					</div>
					<div class="form-row">
						<div class="col-3">
							<div class="charge-point-alert alert m-0 px-1 py-0">
								<!-- <i class="charge-point-fault-state fas fa-check-circle text-success hide" data-option="0"></i> -->
								<i class="charge-point-fault-state fas fa-exclamation-triangle text-warning hide"
									data-option="1"></i>
								<i class="charge-point-fault-state fas fa-times-circle text-danger hide"
									data-option="2"></i>
								<span class="charge-point-fault-str"></span>
							</div>
						</div>
						<div class="col-3 charge-point-vehicle-name">--</div>
						<div class="col-3">
							<div class="charge-point-soc-configured hide">
								<span class="charge-point-soc">--</span> %
								<i class="small charge-point-reload-soc-symbol fas fa-redo-alt"></i>
								<i class="charge-point-manual-soc-symbol fas fa-edit hide"></i>
							</div>
						</div>
					</div>
				</div>
				<div id="collapseChargePoint0" data-parent="#chargePointAccordion" class="card-body collapse">
					<div class="form-group">
						<div class="form-row my-1 alert alert-info">
							<div class="col">
								<i class="fas fa-info-circle"></i>
								<span class="charge-point-state-str">--</span>
							</div>
						</div>
						<div class="form-row mb-1">
							<div class="col">
								<i class="fas fa-lock"></i>
								Ladepunkt sperren
							</div>
							<div class="col-md-8 text-right">
								<input class="charge-point-manual-lock" type="checkbox" data-toggle="toggle"
									data-topic="openWB/set/chargepoint/<cp>/set/manual_lock" data-on="Ja"
									data-off="Nein" data-onstyle="danger" data-offstyle="success" data-size="sm"
									data-style="w-100">
							</div>
						</div>
						<hr>
						<div class="charge-point-vehicle-data" data-ev="">
							<div class="form-row mb-1">
								<label class="col col-form-label">
									<i class="fas fa-car-side"></i>
									Fahrzeug
								</label>
								<div class="col-md-8">
									<select name="charge-point-vehicle-select"
										class="form-control charge-point-vehicle-select"
										data-topic="openWB/set/chargepoint/<cp>/config/ev">
										<option value="0">-- Nicht ausgewählt --</option>
									</select>
								</div>
							</div>
							<div class="form-row mb-1">
								<div class="col">
									<label class="col-form-label">Lademodus</label>
								</div>
								<div class="col-md-8 btn-group btn-group-toggle charge-point-charge-mode"
									data-toggle="buttons" data-name="chargemode"
									data-topic="openWB/set/vehicle/template/charge_template/<ct>/chargemode/selected">
									<label class="btn btn-outline-danger btn-toggle">
										<input type="radio" name="chargemode" data-option="instant_charging">Sofortladen
									</label>
									<label class="btn btn-outline-success btn-toggle">
										<input type="radio" name="chargemode" data-option="pv_charging">PV
									</label>
									<label class="btn btn-outline-primary btn-toggle">
										<input type="radio" name="chargemode" data-option="scheduled_charging">Zielladen
									</label>
									<label class="btn btn-outline-secondary btn-toggle">
										<input type="radio" name="chargemode" data-option="standby">Standby
									</label>
									<label class="btn btn-outline-dark btn-toggle">
										<input type="radio" name="chargemode" data-option="stop">Stop
									</label>
								</div>
							</div>
							<div class="form-row mb-1">
								<div class="col">
									<i class="fas fa-star"></i>
									Priorität
								</div>
								<div class="col-md-8 text-right">
									<input class="charge-point-vehicle-priority" type="checkbox" data-toggle="toggle"
										data-topic="openWB/set/vehicle/template/charge_template/<ct>/prio" data-on="Ja"
										data-off="Nein" data-onstyle="success" data-offstyle="danger" data-size="sm"
										data-style="w-100">
								</div>
							</div>
							<div class="form-row mb-1">
								<div class="col">
									<i class="far fa-clock"></i>
									Zeitladen
								</div>
								<div class="col-md-8 text-right">
									<input class="charge-point-time-charging-active" type="checkbox"
										id="timeChargeCpT"
										data-toggle="toggle"
										data-topic="openWB/set/vehicle/template/charge_template/<ct>/time_charging/active"
										data-on="Ja" data-off="Nein" data-onstyle="success" data-offstyle="danger"
										data-size="sm" data-style="w-100">
								</div>
							</div>
							<div class="chargemode-options chargemode-option-time_charging">
								<div class="form-row vaRow mb-1">
									<div class="col">
										<h3 class="mb-0">Termine Zeitladen</h3>
									</div>
									<div class="col-2 text-right">
										<button type="button"
											class="time_charging-settings-link btn btn-sm btn-secondary">
											<i class="fas fa-cogs"></i>
										</button>
									</div>
								</div>
								<div class="form-row mb-1 col charge-point-time-charge-plan-missing alert alert-warning">
									Es wurden noch keine Zeitpläne eingerichtet!
								</div>
								<div class="form-row mb-1 charge-point-time-charge-plan charge-point-time-charge-plan-template hide"
									data-plan="">
									<div class="col">
										<span class="charge-point-time-charge-name">--</span>
									</div>
									<div class="col-lg-6 text-right">
										<span class="charge-point-time-charge-active border rounded p-1">
											<span class="charge-point-time-charge-frequency">
												<i class="fas fa-calendar-alt"></i>
												<span class="charge-point-time-charge-frequency-value">--</span>
											</span>
											<span class="charge-point-time-charge-date">
												<i class="fas fa-calendar-day"></i>
												<span class="charge-point-time-charge-date-value">--</span>
											</span>
											<i class="fas fa-clock"></i> <span
												class="charge-point-time-charge-time">--</span>
											<!-- <i class="charge-point-time-charge-limit-icon fas fa-car-battery"></i> <span
												class="charge-point-time-charge-limit">--</span> -->
										</span>
									</div>
									<!-- <div class="col-4 text-right">
											<input class="charge-point-time-charge-active" type="checkbox" data-toggle="toggle" data-topic="openWB/set/vehicle/template/charge_template/<ct>/chargemode/scheduled_charging/plans/<sched>/active" data-on="An" data-off="Aus" data-onstyle="success" data-offstyle="danger" data-size="sm" data-style="w-100">
										</div> -->
								</div>
							</div>
							<div class="charge-point-charge-mode-options mb-0 hide">
								<hr>
								<div class="chargemode-options chargemode-option-instant_charging">
									<h3>Einstellungen für "Sofortladen"</h3>
									<div class="form-row vaRow mb-0">
										<div class="col">
											Stromstärke
										</div>
										<div class="col-md-8">
											<div class="form-row form-group mb-1 vaRow">
												<div class="col">
													<input type="range"
														class="charge-point-instant-charge-current form-control-range rangeInput"
														id="currentInstantChargeCpT"
														data-topic="openWB/set/vehicle/template/charge_template/<ct>/chargemode/instant_charging/current"
														min="6" max="32" step="1">
												</div>
												<label for="currentInstantChargeCpT" class="col-form-label valueLabel"
													data-suffix="A">-- A</label>
											</div>
										</div>
									</div>
									<div class="form-row vaRow">
										<div class="col">
											<label class="col-form-label">Begrenzung</label>
										</div>
										<div class="col-md-8 btn-group btn-group-toggle charge-point-instant-charge-limit-selected"
											id="limitInstantChargeCpT" data-name="limitCp" data-toggle="buttons"
											data-topic="openWB/set/vehicle/template/charge_template/<ct>/chargemode/instant_charging/limit/selected">
											<label class="btn btn-outline-info btn-toggle">
												<input type="radio" name="limitCp" data-option="none"> keine
											</label>
											<label class="btn btn-outline-info btn-toggle">
												<input type="radio" name="limitCp" data-option="soc"> EV-SoC
											</label>
											<label class="btn btn-outline-info btn-toggle">
												<input type="radio" name="limitCp" data-option="amount"> Energiemenge
											</label>
										</div>
									</div>
									<div class="chargemode-limit-options">
										<div
											class="form-row form-group mb-1 vaRow regularTextSize chargemode-limit-option chargemode-limit-option-soc">
											<div class="col">
												Maximaler SoC
											</div>
											<div class="col-md-8">
												<div class="form-row form-group mb-1 vaRow">
													<div class="col">
														<input type="range"
															class="charge-point-instant-charge-limit-soc form-control-range rangeInput"
															id="soclimitCpT" min="5" max="100" step="5"
															data-topic="openWB/set/vehicle/template/charge_template/<ct>/chargemode/instant_charging/limit/soc">
													</div>
													<label for="soclimitCpT" class="col-form-label valueLabel"
														data-suffix="%">-- %</label>
												</div>
											</div>
										</div>
										<div
											class="form-row form-group mb-1 vaRow regularTextSize chargemode-limit-option chargemode-limit-option-amount">
											<div class="col">
												Zu ladende Energie
											</div>
											<div class="col-md-8">
												<div class="form-row form-group mb-1 vaRow">
													<div class="col">
														<input type="range"
															class="charge-point-instant-charge-limit-amount form-control-range rangeInput"
															id="amountlimitCpT" min="1" max="50" step="1"
															data-transformation='{ "in": "<v>/1000", "out": "<v>*1000" }'
															data-topic="openWB/set/vehicle/template/charge_template/<ct>/chargemode/instant_charging/limit/amount">
													</div>
													<label for="amountlimitCpT" class="col-form-label valueLabel"
														data-suffix="kWh">-- kWh</label>
												</div>
											</div>
										</div>
									</div>
								</div>
								<div class="chargemode-options chargemode-option-pv_charging">
									<h3>Einstellungen für "PV"</h3>
									<div class="form-row mb-1">
										<div class="col">
											Einspeisegrenze beachten
										</div>
										<div class="col-md-8 text-right">
											<input class="charge-point-pv-charge-feed-in-limit" type="checkbox"
												data-toggle="toggle"
												data-topic="openWB/set/vehicle/template/charge_template/<ct>/chargemode/pv_charging/feed_in_limit"
												data-on="Ja" data-off="Nein" data-onstyle="success"
												data-offstyle="danger" data-size="sm" data-style="w-100">
										</div>
									</div>
									<div class="form-row vaRow mb-0">
										<div class="col">
											Minimal Stromstärke
										</div>
										<div class="col-md-8">
											<div class="form-row form-group mb-1 vaRow">
												<div class="col">
													<input type="range"
														class="charge-point-pv-charge-min-current form-control-range rangeInput"
														id="minCurrentPvCpT"
														data-topic="openWB/set/vehicle/template/charge_template/<ct>/chargemode/pv_charging/min_current"
														min="0" max="11" step="1"
														data-list="0,6,7,8,9,10,11,12,13,14,15,16">
												</div>
												<label for="minCurrentPvCpT" class="col-form-label valueLabel"
													data-suffix="A">-- A</label>
											</div>
										</div>
									</div>
									<div class="form-row vaRow mb-0">
										<div class="col">
											Minimal SoC
										</div>
										<div class="col-md-8">
											<div class="form-row form-group mb-1 vaRow">
												<div class="col">
													<input type="range"
														class="charge-point-pv-charge-min-soc form-control-range rangeInput"
														id="minSocPvCpT"
														data-topic="openWB/set/vehicle/template/charge_template/<ct>/chargemode/pv_charging/min_soc"
														min="0" max="99" step="1">
												</div>
												<label for="minSocPvCpT" class="col-form-label valueLabel"
													data-suffix="%">-- %</label>
											</div>
										</div>
									</div>
									<div class="form-row vaRow mb-0">
										<div class="col">
											Minimal SoC Stromstärke
										</div>
										<div class="col-md-8">
											<div class="form-row form-group mb-1 vaRow">
												<div class="col">
													<input type="range"
														class="charge-point-pv-charge-min-soc-current form-control-range rangeInput"
														id="minSocCurrentPvCpT"
														data-topic="openWB/set/vehicle/template/charge_template/<ct>/chargemode/pv_charging/min_soc_current"
														min="6" max="16" step="1">
												</div>
												<label for="minSocCurrentPvCpT" class="col-form-label valueLabel"
													data-suffix="A">-- A</label>
											</div>
										</div>
									</div>
									<div class="form-row vaRow mb-0">
										<div class="col">
											Maximal SoC
										</div>
										<div class="col-md-8">
											<div class="form-row form-group mb-1 vaRow">
												<div class="col">
													<input type="range"
														class="charge-point-pv-charge-max-soc form-control-range rangeInput"
														id="maxSocPvCpT"
														data-topic="openWB/set/vehicle/template/charge_template/<ct>/chargemode/pv_charging/max_soc"
														min="1" max="100" step="1">
												</div>
												<label for="maxSocPvCpT" class="col-form-label valueLabel"
													data-suffix="%">-- %</label>
											</div>
										</div>
									</div>
								</div>
								<div class="chargemode-options chargemode-option-scheduled_charging">
									<div class="form-row vaRow mb-1">
										<div class="col">
											<h3 class="mb-0">Termine Zielladen</h3>
										</div>
										<div class="col-2 text-right">
											<button type="button"
												class="scheduled-charging-settings-link btn btn-sm btn-secondary">
												<i class="fas fa-cogs"></i>
											</button>
										</div>
									</div>
									<div class="charge-point-schedule-plan-missing alert alert-warning">
										Es wurden noch keine Zeitpläne eingerichtet!
									</div>
									<div class="form-row mb-1 charge-point-schedule-plan charge-point-schedule-plan-template hide"
										data-plan="">
										<div class="col">
											<span class="charge-point-schedule-name">--</span>
										</div>
										<div class="col-lg-6 text-right">
											<span class="charge-point-schedule-active border rounded p-1">
												<span class="charge-point-schedule-frequency">
													<i class="fas fa-calendar-alt"></i>
													<span class="charge-point-schedule-frequency-value">--</span>
												</span>
												<span class="charge-point-schedule-date">
													<i class="fas fa-calendar-day"></i>
													<span class="charge-point-schedule-date-value">--</span>
												</span>
												<i class="fas fa-clock"></i> <span
													class="charge-point-schedule-time">--</span>
												<i class="charge-point-schedule-limit-icon fas fa-car-battery"></i> <span
													class="charge-point-schedule-limit">--</span>
											</span>
										</div>
										<!-- <div class="col-4 text-right">
												<input class="charge-point-schedule-active" type="checkbox" data-toggle="toggle" data-topic="openWB/set/vehicle/template/charge_template/<ct>/chargemode/scheduled_charging/plans/<sched>/active" data-on="An" data-off="Aus" data-onstyle="success" data-offstyle="danger" data-size="sm" data-style="w-100">
											</div> -->
									</div>
								</div>
							</div>
						</div>
					</div>
				</div>
			</div>
		</div>

		<!-- modal SoC-window -->
		<div class="modal fade" id="socModal">
			<div class="modal-dialog">
				<div class="modal-content">
					<!-- modal header -->
					<div class="modal-header bg-warning">
						<h4 class="modal-title text-dark">Manuelle SoC-Eingabe - Ladepunkt <span
								class="charge-point-soc"></span></h4>
					</div>
					<!-- modal body -->
					<div class="modal-body">
						<div class="row justify-content-center">
							<div class="col-2 px-1 py-1">
								<button type="button" id="manualSocDecrement"
									class="btn btn-block btn-secondary">-</button>
							</div>
							<div class="col-5 py-1">
								<div class="input-group">
									<input id="manualSocBox" type="number" min="0" max="100" step="1" value="0"
										name="socBox" class="form-control text-right">
									<div class="input-group-append">
										<div class="input-group-text">
											%
										</div>
									</div>
								</div>
							</div>
							<div class="col-2 px-1 py-1">
								<button type="button" id="manualSocIncrement"
									class="btn btn-block btn-secondary">+</button>
							</div>
						</div>
						<div class="row justify-content-center">
							<div class="col-sm-5 py-1">
								<button type="button" id="manualSocOk" class="btn btn-lg btn-block btn-success"
									data-dismiss="modal">Übernehmen</button>
							</div>
						</div>
						<div class="row justify-content-center">
							<div class="col-sm-5 py-1">
								<button type="button" id="manualSocCancel" class="btn btn-lg btn-block btn-secondary"
									data-dismiss="modal">Abbrechen</button>
							</div>
						</div>
					</div>
				</div>
			</div>
			<script>
				function clearSocForm() {
					$("#manualSocBox").val("0");
				}

				function submitSocForm() {
					var currentCp = $('#socModal').find('.charge-point-soc').text();
					var manualSoc = $("#manualSocBox").val();
					// console.log("SoC for CP"+currentCp+": "+manualSoc);
					publish(manualSoc, "openWB/set/lp/" + currentCp + "/manualSoc");
					// reset input after publishing
					clearSocForm();
				};

				$(document).ready(function () {

					$('#manualSocDecrement').click(function () {
						var currentValue = parseInt($('#manualSocBox').val());
						var newValue = 0;
						if (!isNaN(currentValue)) {
							newValue = Math.max(currentValue - 1, 0);
						}
						$('#manualSocBox').val(newValue);
					});

					$('#manualSocIncrement').click(function () {
						var currentValue = parseInt($('#manualSocBox').val());
						var newValue = 0;
						if (!isNaN(currentValue)) {
							newValue = Math.min(currentValue + 1, 100);
						}
						$('#manualSocBox').val(newValue);
					});

					$('#manualSocCancel').click(function () {
						clearSocForm();
					});

					$('#manualSocOk').click(function () {
						submitSocForm();
					});

				});
			</script>
		</div>

<<<<<<< HEAD
	</div> <!-- container -->
=======
	</div>  <!-- container -->
	<footer class="bg-dark fixed-bottom small text-light">
		<div class="container text-center">
			openWB - die modulare Wallbox
		</div>
	</footer>
>>>>>>> f16a210a

	<script>

		// load navbar, be careful: it loads asynchronous
		$.get(
			{ url: "themes/navbar.html", cache: false },
			function (data) {
				$("#nav-placeholder").replaceWith(data);
			}
		);

		var timeOfLastMqttMessage = 0;  // holds timestamp of last received message
		var landingPageShown = false;  // holds flag for landing page being shown

		function chargemodeOptionsShowHide(btnGrp, option) {
			// show/hide all option-parameters in form-rows for selected option
			var parent = btnGrp.closest('.charge-point-card[data-cp]');  // get parent div element for charge limitation options
			var chargeModeOptionsElement = $(parent).find('.charge-point-charge-mode-options');
			if (option == "stop" || option == "standby") {
				chargeModeOptionsElement.addClass('hide');
			} else {
				chargeModeOptionsElement.removeClass('hide');
				$(chargeModeOptionsElement).find('.chargemode-options.chargemode-option-' + option).removeClass('hide');  // now show option elements for selected option
				$(chargeModeOptionsElement).find('.chargemode-options').not('.chargemode-option-' + option).addClass('hide');  // hide all other option elements
			}
		}

		function timeChargeOptionsShowHide(element, option) {
			var parent = element.closest('.charge-point-card[data-cp]');
			var timeChargeOptionsElement = $(parent).find('.chargemode-option-time_charging');
			// console.log(parent);
			// console.log(timeChargeOptionsElement);
			if (option) {
				timeChargeOptionsElement.removeClass('hide');
			} else {
				timeChargeOptionsElement.addClass('hide');
			}
		}

		function chargemodeLimitOptionsShowHide(btnGrp, option) {
			// show/hide all option-parameters in form-rows for selected option
			var parent = btnGrp.closest('.charge-point-card[data-cp]');  // get parent div element for charge limitation options
			var chargeModeLimitOptionsElement = $(parent).find('.chargemode-limit-options');
			// console.log('option: '+option);
			// console.log(chargeModeLimitOptionsElement);
			if (option == "none") {
				chargeModeLimitOptionsElement.addClass('hide');
			} else {
				chargeModeLimitOptionsElement.removeClass('hide');
				$(chargeModeLimitOptionsElement).find('.chargemode-limit-option.chargemode-limit-option-' + option).removeClass('hide');  // now show option elements for selected option
				$(chargeModeLimitOptionsElement).find('.chargemode-limit-option').not('.chargemode-limit-option-' + option).addClass('hide');  // hide all other option elements
			}
		}

		function processPreloader(mqttTopic) {
			// sets flag for topic received in topic-array
			// and updates the preloader progress bar
			// console.log("preloader handling message: "+mqttTopic);
			if (!landingPageShown) {
				var countTopicsReceived = 0;
				for (var index = 0; index < topicsToSubscribeFirst.length; index++) {
					if (topicsToSubscribeFirst[index][0] == mqttTopic && topicsToSubscribeFirst[index][1] == 0) {
						// topic found in array
						topicsToSubscribeFirst[index][1] = 1;  // mark topic as received
					};
					if (topicsToSubscribeFirst[index][1] > 0) {
						countTopicsReceived++;
					}
				};
				for (var index = 0; index < topicsToSubscribe.length; index++) {
					if (topicsToSubscribe[index][0] == mqttTopic && topicsToSubscribe[index][1] == 0) {
						// topic found in array
						topicsToSubscribe[index][1] = 1;  // mark topic as received
					};
					if (topicsToSubscribe[index][1] > 0) {
						countTopicsReceived++;
					}
				};
				// countTopicsToBeReceived holds all topics flagged 1 and not only those for preloader
				countTopicsReceived = countTopicsReceived - countTopicsNotForPreloader;
				var countTopicsToBeReceived = topicsToSubscribeFirst.length + topicsToSubscribe.length - countTopicsNotForPreloader;
				var percentageReceived = (countTopicsReceived / countTopicsToBeReceived * 100).toFixed(0);
				var timeBetweenTwoMessages = Date.now() - timeOfLastMqttMessage;
<<<<<<< HEAD
				if (timeBetweenTwoMessages > 3000) {
=======
				if ( timeBetweenTwoMessages > 3000 ) {
>>>>>>> f16a210a
					// latest after 3 sec without new messages
					percentageReceived = 100;
					// debug output
					topicsToSubscribeFirst.forEach((item, i) => {
						if (item[1] == 0) {
							console.log('not received: ' + item[0]);
						}
					});
					topicsToSubscribe.forEach((item, i) => {
						if (item[1] == 0) {
							console.log('not received: ' + item[0]);
						}
					});

				}
				timeOfLastMqttMessage = Date.now();
				$("#preloader-bar").width(percentageReceived + "%");
				$("#preloader-bar").text(percentageReceived + " %");
				if (percentageReceived == 100) {
					landingPageShown = true;
					setTimeout(function () {
						// delay a little bit
						$("#preloader").fadeOut(1000);
					}, 500);
				}
			}
		}

		var delayUserInput = (function () {
			// sets a timeout on call and resets timeout if called again for same id before timeout fires
			var timeoutHandles = {};
			return function (id, callback, ms) {
				if (timeoutHandles[id]) {
					clearTimeout(timeoutHandles[id]);
				};
				timeoutHandles[id] = setTimeout(function () {
					delete timeoutHandles[id];
					callback(id);
				}, ms);
			};
		})();

		$(document).ready(function () {

			// load scripts synchronously in order specified
			var scriptsToLoad = [
				// time/date library for chart.js
				'js/luxon/luxon.min.js',
				// load Chart.js library
				'js/chart.js-3.2.1/chart.min.js',
				// load Chart.js annotation plugin
				// 'js/chartjs-plugin-annotation.min.js',
				'js/chartjs-adapter-luxon/chartjs-adapter-luxon.min.js',
				// load mqtt library
				'js/mqttws31.js',
				// some helper functions
				'themes/dark/helperFunctions.js?ver=20221117',
				// functions for processing messages
<<<<<<< HEAD
				'themes/dark/processAllMqttMsg.js?ver=20221117',
=======
				'themes/dark/processAllMqttMsg.js?ver=20221102',
>>>>>>> f16a210a
				// respective Chart.js definition live
				'themes/dark/livechart.js?ver=20221117',
				// respective Chart.js definition
				// 'themes/dark/electricityPriceChart.js?ver=20221117',
				// functions performing mqtt and start mqtt-service
<<<<<<< HEAD
				'themes/dark/setupMqttServices.js?ver=20221117',
=======
				'themes/dark/setupMqttServices.js?ver=20221102',
>>>>>>> f16a210a
			];
			scriptsToLoad.forEach(function (src) {
				var script = document.createElement('script');
				script.src = src;
				script.async = false;
				document.body.appendChild(script);
			});

			$('.container').on('change', 'input[type=checkbox]', function (event) {
				// console.log("checkbox changed");
				// send mqtt set to enable/disable charge point after click
				var topic = $(this).data('topic');
				if (topic != undefined) {
					var cp = parseInt($(this).closest('[data-cp]').data('cp'));  // get attribute cp-# of parent element
					var ev = parseInt($(this).closest('[data-ev]').data('ev'));  // get attribute ev-# of parent element
					var ct = parseInt($(this).closest('[data-charge-template]').data('charge-template'));  // get attribute charge-template-# of parent element
					var cpt = parseInt($(this).closest('[data-charge-point-template]').data('charge-point-template'));  // get attribute charge-point-template-# of parent element
					var et = parseInt($(this).closest('[data-ev-template]').data('ev-template'));  // get attribute ev-template-# of parent element
					var schedule = parseInt($(this).closest('[data-plan]').data('plan'));  // get attribute plan-# of parent element
					topic = topic.replace('<cp>', cp);
					topic = topic.replace('<ev>', ev);
					topic = topic.replace('<ct>', ct);
					topic = topic.replace('<cpt>', cpt);
					topic = topic.replace('<et>', et);
					topic = topic.replace('<sched>', schedule);
					if (topic.includes('/NaN/')) {
						console.log('missing cp, ev, ct, cpt, et or sched data');
					} else {
						if ($(this).prop('checked')) {
							publish(true, topic);
						} else {
							publish(false, topic);
						}
						if ($(this).hasClass('charge-point-time-charging-active')) {
							timeChargeOptionsShowHide(this, $(this).prop('checked'));
						}
					}
				} else {
					console.log("checkbox without topic changed");
				}
			});

			$('.container').on('change', '.charge-point-vehicle-select', function (event) {
				// update data in parent element
				$(this).closest('[data-ev]').attr('data-ev', $(this).val()).data('ev', $(this).val());
				// send update to broker
				var topic = $(this).data('topic');
				if (topic != undefined) {
					var cp = parseInt($(this).closest('[data-cp]').data('cp'));  // get attribute cp-# of parent element
					var ev = parseInt($(this).closest('[data-ev]').data('ev'));  // get attribute ev-# of parent element
					var ct = parseInt($(this).closest('[data-charge-template]').data('charge-template'));  // get attribute charge-template-# of parent element
					var cpt = parseInt($(this).closest('[data-charge-point-template]').data('charge-point-template'));  // get attribute charge-point-template-# of parent element
					var et = parseInt($(this).closest('[data-ev-template]').data('ev-template'));  // get attribute ev-template-# of parent element
					topic = topic.replace('<cp>', cp);
					topic = topic.replace('<ev>', ev);
					topic = topic.replace('<ct>', ct);
					topic = topic.replace('<cpt>', cpt);
					topic = topic.replace('<et>', et);
					if (topic.includes('/NaN/')) {
						console.log('missing cp, ev, ct, cpt, or et data');
					} else {
						publish(parseInt($(this).val()), topic);
					}
				}
			});

			$('.container').on('click', '.charge-point-soc-configured', function (event) {
				event.stopPropagation();
				// send mqtt set to force reload of charge point SoC after click
				var parentChargePoint = $(this).closest('[data-cp]');
				var cp = parseInt(parentChargePoint.data('cp'));  // get attribute cp-# of parent element
				var ev = parseInt(parentChargePoint.find('.charge-point-vehicle-data[data-ev]').data('ev'));
				if (!isNaN(cp) && cp > 0) {
					if ($(this).hasClass('manualSoC')) {
						var currentSoc = parseInt($(this).find('.charge-point-soc').text());
						if (isNaN(currentSoc)) {
							currentSoc = 0;
						}
						$('#socModal').find('.charge-point-soc').text(cp);
						$("#manualSocBox").val(currentSoc);
						$('#socModal').modal("show");
					} else {
						var spinner = $(this).find('.charge-point-reload-soc-symbol');
						var isRunning = spinner.hasClass("fa-spin");
						if (!isNaN(ev) && !isRunning) {
							spinner.addClass("fa-spin");
							publish(1, "openWB/set/vehicle/" + ev + "/get/force_soc_update");
						}
					}
				}
			});

			$('.container').on('click', '.scheduled-charging-settings-link', function (event) {
				event.stopPropagation();
				var parentChargePoint = $(this).closest('[data-cp]');
				var chargeTemplate = parseInt(parentChargePoint.data('charge-template'));
				window.location.href = "settings/#/VehicleConfiguration/charge_template/" + chargeTemplate;
			});

			$('.container').on('click', '.time_charging-settings-link', function (event) {
				event.stopPropagation();
				var parentChargePoint = $(this).closest('[data-cp]');
				var chargeTemplate = parseInt(parentChargePoint.data('charge-template'));
				window.location.href = "settings/#/VehicleConfiguration/charge_template/" + chargeTemplate;
			});

			// $('.btn[value="Reset"]').click(function(event){
			// 	var topic = getTopicToSendTo($(this).attr('id'));
			// 	publish(1, topic);
			// });

			$('.container').on('change', '.btn-group-toggle', function (event) {
				var ct = parseInt($(this).closest('[data-charge-template]').data('charge-template'));  // get attribute charge-template-# of parent element
				var option = $(this).find('input[type="radio"]:checked').data('option').toString();
				var topic = $(this).data('topic').replace('/<ct>/', '/' + ct + '/');
				if (topic.includes('/NaN/')) {
					console.log('missing ct data');
				} else {
					publish(option, topic);
					// show/hide respective option-values and progress
					if ($(this).hasClass('charge-point-charge-mode')) {
						chargemodeOptionsShowHide(this, option);
					}
					if ($(this).hasClass('charge-point-instant-charge-limit-selected')) {
						// console.log('btnGroup charge-point-instant-charge-limit-selected');
						chargemodeLimitOptionsShowHide(this, option);
					}
				}
			});

			// $('.priceMore, .priceLess').click(function(event){
			// 	// change Slider upon click on buttons
			// 	event.preventDefault();
			// 	var currentMaxPrice = parseFloat($('#MaxPriceForCharging').val());
			// 	var rangeMin = parseFloat($('#MaxPriceForCharging').attr('min'));
			// 	var rangeMax = parseFloat($('#MaxPriceForCharging').attr('max'));
			// 	var step = parseFloat($('#MaxPriceForCharging').attr('step'));
			// 	if ( $(this).hasClass ('priceLess') ) {
			// 		currentMaxPrice -= step;
			// 	} else {
			// 		currentMaxPrice += step;
			// 	}
			// 	// prevent timeout of delayUserInput when clicking "beyond" range
			// 	if ( currentMaxPrice < rangeMin ) {
			// 		currentMaxPrice = rangeMin;
			// 	} else if ( currentMaxPrice > rangeMax ) {
			// 		currentMaxPrice = rangeMax;
			// 	}
			// 	$('#MaxPriceForCharging').val(currentMaxPrice);
			// 	$('#MaxPriceForCharging').trigger('input');
			// });

			$('.container').on('input', '.rangeInput', function () {
				// show slider value in label of class valueLabel
				var elementId = $(this).attr('id');
				updateLabel(elementId);
				var element = $('#' + $.escapeSelector(elementId));
				var label = $('label[for="' + elementId + '"].valueLabel');
				label.addClass('text-danger');
<<<<<<< HEAD
				// if ( $.escapeSelector(elementId) == 'MaxPriceForCharging') {
				// 	// marks times in the price chart where the price is low enough so charging would be allowed
				// 	var priceAnnotations = createPriceAnnotations();
				// 	electricityPriceChart.options.annotation.annotations = priceAnnotations;
				// 	electricityPriceChart.update();
				// }

=======
				if ( $.escapeSelector(elementId) == 'MaxPriceForCharging') {
					// marks times in the price chart where the price is low enough so charging would be allowed
					var priceAnnotations = createPriceAnnotations();
					electricityPricechart.options.annotation.annotations = priceAnnotations;
					electricityPricechart.update();
				}
>>>>>>> f16a210a
				delayUserInput(elementId, function (id) {
					// gets executed on callback, 2000ms after last input-change
					// changes label color back to normal and sends input-value by mqtt
					var elem = $('#' + $.escapeSelector(id));
					var value = parseFloat(elem.val());
					var label = $('label[for="' + id + '"].valueLabel');
					if (list = $(elem).attr('data-list')) {
						value = parseFloat(list.split(',')[parseInt(value)]);
					} else if (formula = $(elem).attr('data-transformation')) {
						formula = JSON.parse(formula);
						formula = formula.out.replace('<v>', value);
						value = transformRangeValue(formula);
					}
					var topic = getTopicToSendTo(id);
					publish(value, topic);
					label.removeClass('text-danger');
					// if rangeInput is for chargeLimitation, recalculate progress
					// if ( id.includes('/energyToCharge') ) {
					// 	var parent = elem.closest('.chargeLimitation')  // get parent div element for charge limitation
					// 	var element = parent.find('.progress-bar');  // now get parents progressbar
					// 	var actualCharged = element.data('actualCharged');  // get stored value
					// 	if ( isNaN(parseFloat(actualCharged)) ) {
					// 		actualCharged = 0;  // minimum value
					// 	}
					// 	var progress = (actualCharged / value * 100).toFixed(0);
					// 	element.width(progress+"%");
					// }
				}, 2000);
			});

			// register an event listener for changes in visibility
			let hidden;
			let visibilityChange;
			if (typeof document.hidden !== 'undefined') { // Opera 12.10 and Firefox 18 and later support
				hidden = 'hidden';
				visibilityChange = 'visibilitychange';
			} else if (typeof document.msHidden !== 'undefined') {
				hidden = 'msHidden';
				visibilityChange = 'msvisibilitychange';
			} else if (typeof document.webkitHidden !== 'undefined') {
				hidden = 'webkitHidden';
				visibilityChange = 'webkitvisibilitychange';
			}
			window.document.addEventListener(visibilityChange, () => {
				if (!document[hidden]) {
					// once page is unhidden... reload graph completely
					initialRead = 0;
					all1 = 0;
					all2 = 0;
					all3 = 0;
					all4 = 0;
					all5 = 0;
					all6 = 0;
					all7 = 0;
					all8 = 0;
					all9 = 0;
					all10 = 0;
					all11 = 0;
					all12 = 0;
					all13 = 0;
					all14 = 0;
					all15 = 0;
					all16 = 0;

					subscribeMqttGraphSegments();
				}
			});

		});  // end document ready
	</script>

</body>

</html><|MERGE_RESOLUTION|>--- conflicted
+++ resolved
@@ -7,13 +7,15 @@
 
 	<title>openWB</title>
 	<meta charset="UTF-8">
-	<meta name="viewport" content="width=device-width, initial-scale=1.0, minimum-scale=1.0, maximum-scale=1.0, user-scalable=0">
+	<meta name="viewport"
+		content="width=device-width, initial-scale=1.0, minimum-scale=1.0, maximum-scale=1.0, user-scalable=0">
 	<meta name="apple-mobile-web-app-capable" content="yes">
 	<meta name="apple-mobile-web-app-status-bar-style" content="black-translucent">
 	<meta name="apple-mobile-web-app-title" content="openWB">
 	<meta name="apple-mobile-web-app-status-bar-style" content="default">
 	<link rel="apple-touch-startup-image" href="/openWB/web/img/favicons/splash1125x2436w.png" />
-	<link rel="apple-touch-startup-image" media="(width: 375px) and (height: 812px) and (-webkit-device-pixel-ratio: 3)" href="img/favicons/splash1125x2436w.png">
+	<link rel="apple-touch-startup-image" media="(width: 375px) and (height: 812px) and (-webkit-device-pixel-ratio: 3)"
+		href="img/favicons/splash1125x2436w.png">
 	<meta name="apple-mobile-web-app-title" content="openWB">
 	<meta name="description" content="openWB">
 	<meta name="keywords" content="openWB">
@@ -50,7 +52,6 @@
 	<!-- local css due to async loading of theme css -->
 	<style>
 		#preloader {
-<<<<<<< HEAD
 			background-color: black;
 			position: fixed;
 			top: 0px;
@@ -58,15 +59,6 @@
 			width: 100%;
 			height: 100%;
 			z-index: 999999;
-=======
-			background-color:black;
-			position:fixed;
-			top:0px;
-			left:0px;
-			width:100%;
-			height:100%;
-			z-index:999999;
->>>>>>> f16a210a
 		}
 
 		#preloader-inner {
@@ -76,21 +68,11 @@
 
 		#preloader-image {
 			max-width: 300px;
-			filter:invert(1);
+			filter: invert(1);
 		}
 
 		#preloader-info {
-<<<<<<< HEAD
 			color: grey;
-=======
-			color: #e4e4e4;
-		}
-		#thegraph > div {
-			height: 350px;
-		}
-		#electricityPriceChartCanvasDiv {
-			height: 150px;
->>>>>>> f16a210a
 		}
 	</style>
 	<!-- important scripts to be loaded -->
@@ -115,11 +97,7 @@
 		}
 		var themeCookie = getCookie('openWBTheme');
 		// include special Theme style
-<<<<<<< HEAD
 		$('head').append('<link rel="stylesheet" href="themes/' + themeCookie + '/style.css?v=20221122">');
-=======
-		$('head').append('<link rel="stylesheet" href="themes/' + themeCookie + '/style.css?v=20221125">');
->>>>>>> f16a210a
 	</script>
 </head>
 
@@ -129,11 +107,7 @@
 		<div id="preloader-inner">
 			<div class="row">
 				<div class="mx-auto d-block justify-content-center">
-<<<<<<< HEAD
 					<img id="preloader-image" src="img/openWB_logo_dark.png" alt="openWB">
-=======
-					<img id="preloader-image" src="img/favicons/preloader-image-transparent.png" alt="openWB">
->>>>>>> f16a210a
 				</div>
 			</div>
 			<div id="preloader-info" class="row justify-content-center mt-2">
@@ -155,608 +129,6 @@
 
 	<!-- Landing Page -->
 	<div id="nav-placeholder"></div>
-<<<<<<< HEAD
-=======
-	<div class="container">
-		<div class="row middle py-1 regularTextSize text-black bg-darkgrey">
-			<div id="date" class="col text-left">
-				&nbsp;
-			</div>
-			<div class="col-5 text-center">
-				<button type="button" class="btn btn-sm btn-secondary cursor-pointer regularTextSize" id="chargeModeSelectBtn">
-					<span id="chargeModeSelectBtnText">Lademodus</span>
-					<span id="priorityEvBattery">
-						<span class="fas fa-car" id="priorityEvBatteryIcon">&nbsp;</span>
-					</span>
-				</button>
-			</div>
-			<div id="time" class="col text-right">
-				&nbsp;
-			</div>
-		</div>
-
-		<div class="row justify-content-center regularTextSize font-weight-bold text-center text-black">
-			<div class="col-sm bg-lightgreen px-1">
-				<span class="smallTextSize">PV: <span id="pvleistung">lade Daten</span></span><span class="verySmallTextSize" id="pvdailyyield"></span>
-			</div>
-			<div id="evudiv" class="col-sm bg-rose px-1">
-				<span class="smallTextSize">Netz<span id="bezug">: lade Daten</span></span><span class="verySmallTextSize" id="evuidailyyield"></span><span class="verySmallTextSize" id="evuedailyyield"></span>
-			</div>
-		</div>
-
-		<div class="row justify-content-center regularTextSize font-weight-bold text-center text-black">
-			<div class="col-sm bg-apricot px-1">
-				<span class="smallTextSize">Hausverbrauch: <span id="hausverbrauch">lade Daten</span></span><span class="verySmallTextSize" id="hausverbrauchdailyyield"></span>
-			</div>
-			<div class="col-sm bg-lightgrey px-1">
-				<span class="smallTextSize">Ladeleistung: <span id="powerAllLp">lade Daten</span></span><span class="verySmallTextSize" id="lladailyyield"></span>
-			</div>
-		</div>
-		<div id="speicher" class="row justify-content-center regularTextSize font-weight-bold text-center text-black hide">
-			<div class="col-sm bg-orange px-1">
-				<span class="smallTextSize">Speicher<span id="speicherleistung">: lade Daten</span></span><span class="verySmallTextSize" id="siidailyyield"></span><span class="verySmallTextSize" id="siedailyyield"></span> <span class="smallTextSize">- Ladestand: <span id="speichersoc"> lade Daten</span></span>
-			</div>
-		</div>
-		<div id="strompreis" class="row justify-content-center regularTextSize font-weight-bold text-center text-black hide">
-			<div class="col-sm bg-rose px-1">
-				<span class="smallTextSize">aktueller Strompreis: <span id="aktuellerStrompreis"> lade Daten</span></span>
-			</div>
-		</div>
-
-		<div id="verbraucher" class="row justify-content-center regularTextSize font-weight-bold text-center hide">
-			<div id="verbraucher1" class="col-sm px-1 openwb-device-1 hide">
-				<span class="smallTextSize"><span id="verbraucher1name">Verbraucher 1</span>: <span id="verbraucher1leistung">lade Daten</span></span><span class="verySmallTextSize" id="verbraucher1dailyyield"></span>
-			</div>
-			<div id="verbraucher2" class="col-sm px-1 openwb-device-2 hide">
-				<span class="smallTextSize"><span id="verbraucher2name">Verbraucher 2</span>: <span id="verbraucher2leistung">lade Daten</span></span><span class="verySmallTextSize" id="verbraucher2dailyyield"></span>
-			</div>
-		</div>
-
-		<div class="row justify-content-center regularTextSize font-weight-bold text-center text-black">
-			<div class="hide bg-lightblue col-sm SmartHomeTemp px-1" data-dev="1">
-				<span class="actualTemp0Device"></span>
-			</div>
-			<div class="hide bg-lightblue col-sm SmartHomeTemp px-1" data-dev="1">
-				<span class="actualTemp1Device"></span>
-			</div>
-			<div class="hide bg-lightblue col-sm SmartHomeTemp px-1" data-dev="1">
-				<span class="actualTemp2Device"></span>
-			</div>
-		</div>
-
-		<div class="row justify-content-center regularTextSize font-weight-bold text-center text-black">
-			<div class="hide bg-lightblue col-sm SmartHomeTemp px-1" data-dev="2">
-				<span class="actualTemp0Device"></span>
-			</div>
-			<div class="hide bg-lightblue col-sm SmartHomeTemp px-1" data-dev="2">
-				<span class="actualTemp1Device"></span>
-			</div>
-			<div class="hide bg-lightblue col-sm SmartHomeTemp px-1" data-dev="2">
-				<span class="actualTemp2Device"></span>
-			</div>
-		</div>
-
-		<div id="webhooks" class="row justify-content-center regularTextSize font-weight-bold text-center text-black bg-darkgrey">
-			<div id="hook1" class="col-3 m-1 bg-danger px-1 hide">
-				ext. Gerät 1
-			</div>
-			<div id="hook2" class="col-3 m-1 bg-danger px-1 hide">
-				ext. Gerät 2
-			</div>
-			<div id="hook3" class="col-3 m-1 bg-danger px-1 hide">
-				ext. Gerät 3
-			</div>
-		</div>
-
-		<!-- interactive chart.js -->
-		<!-- will be refreshed using MQTT (in livechart.js)-->
-		<div class="row justify-content-center my-2" id="thegraph">
-			<div class="col-sm-12 text-center smallTextSize">
-				<div id="waitforgraphloadingdiv">
-					Graph lädt, bitte warten...
-				</div>
-				<canvas id="canvas"></canvas>
-			</div>
-		</div>
-
-		<div class="row text-center bg-darkgrey">
-			<div class="col">
-				<span id="lastregelungaktiv" class="regularTextSize text-red animate-alertPulsation"></span>
-			</div>
-		</div>
-
-		<!-- chargepoint info header -->
-		<div class="row no-gutter py-1 py-md-0 smallTextSize text-center bg-darkgrey text-grey font-weight-bold">
-			<div class="col-3 px-0">
-				Ladepunkt <span id="etproviderEnabledIcon" class="fa fa-chart-line hide"></span>
-			</div>
-			<div class="col-3 px-0">
-				Ladeparameter
-			</div>
-			<div class="col-4 px-0">
-				geladen
-			</div>
-			<div class="col-2 px-0">
-				SoC
-			</div>
-		</div>
-
-		<!-- chargepoint info data lp1-->
-		<div class="row no-gutter py-1 py-md-0 smallTextSize text-center bg-lightgrey text-grey" data-lp="1">
-			<div class="col-3 px-0">
-				<span class="fas fa-xs hide autolockConfiguredLp"></span>
-				<span class="cursor-pointer font-weight-bold lpDisabledStyle enableLp nameLp">LP Name</span>
-				<span class="fa fa-xs fa-plug text-orange hide plugstatLp"></span>
-				<span class="fa fa-xs fa-flag-checkered hide targetChargingLp"></span>
-				<span class="fa fa-xs fa-moon hide nightChargingLp"></span>
-			</div>
-			<div class="col-3 px-0">
-				<span class="actualPowerLp">lade Daten</span><span class="phasesInUseLp"></span><span class="targetCurrentLp"></span>
-			</div>
-			<div class="col-4 px-0">
-				<span class="energyChargedLp">lade Daten</span><span class="kmChargedLp" data-consumption="0"></span>
-			</div>
-			<div class="col-2 px-0 socNotConfiguredLp text-center">
-				--
-			</div>
-			<div class="col-2 px-0 hide socConfiguredLp text-center cursor-pointer">
-				<span class="socLp"></span> %
-				<i class="small reloadLpSoc fas fa-redo-alt"></i>
-				<i class="manualSocSymbol fas fa-edit hide"></i>
-				<a class="socHasError hide text-red" href="status/status.php"><i class="fas fa-exclamation-triangle"></i></a>
-			</div>
-		</div>
-
-		<!-- chargepoint info data lp2-->
-		<div class="row no-gutter py-1 py-md-0 smallTextSize text-center bg-lightgrey text-grey hide" data-lp="2">
-			<div class="col-3 px-0">
-				<span class="fas fa-xs hide autolockConfiguredLp"></span>
-				<span class="cursor-pointer font-weight-bold lpDisabledStyle enableLp nameLp">LP Name</span>
-				<span class="fa fa-xs fa-plug text-orange hide plugstatLp"></span>
-				<span class="fa fa-xs fa-flag-checkered hide targetChargingLp"></span>
-				<span class="fa fa-xs fa-moon hide nightChargingLp"></span>
-			</div>
-			<div class="col-3 px-0">
-				<span class="actualPowerLp">lade Daten</span><span class="phasesInUseLp"></span><span class="targetCurrentLp"></span>
-			</div>
-			<div class="col-4 px-0">
-				<span class="energyChargedLp">lade Daten</span><span class="kmChargedLp" data-consumption="0"></span>
-			</div>
-			<div class="col-2 px-0 socNotConfiguredLp text-center">
-				--
-			</div>
-			<div class="col-2 px-0 hide socConfiguredLp text-center cursor-pointer">
-				<span class="socLp"></span> %
-				<i class="small reloadLpSoc fas fa-redo-alt"></i>
-				<i class="manualSocSymbol fas fa-edit hide"></i>
-				<a class="socHasError hide text-red" href="status/status.php"><i class="fas fa-exclamation-triangle"></i></a>
-			</div>
-		</div>
-
-		<!-- chargepoint info data lp3-->
-		<div class="row no-gutter py-1 py-md-0 smallTextSize text-center bg-lightgrey text-grey hide" data-lp="3">
-			<div class="col-3 px-0">
-				<span class="fas fa-xs hide autolockConfiguredLp"></span>
-				<span class="cursor-pointer font-weight-bold lpDisabledStyle enableLp nameLp">LP Name</span>
-				<span class="fa fa-xs fa-plug text-orange hide plugstatLp"></span>
-				<span class="fa fa-xs fa-flag-checkered hide targetChargingLp"></span>
-				<span class="fa fa-xs fa-moon hide nightChargingLp"></span>
-			</div>
-			<div class="col-3 px-0">
-				<span class="actualPowerLp">lade Daten</span><span class="phasesInUseLp"></span><span class="targetCurrentLp"></span>
-			</div>
-			<div class="col-4 px-0">
-				<span class="energyChargedLp">lade Daten</span><span class="kmChargedLp" data-consumption="0"></span>
-			</div>
-			<div class="col-2 px-0 socNotConfiguredLp text-center">
-				--
-			</div>
-			<div class="col-2 px-0 hide socConfiguredLp text-center">
-				<span class="socLp"></span> %
-				<i class="small reloadLpSoc fas fa-redo-alt"></i>
-				<i class="manualSocSymbol fas fa-edit hide"></i>
-				<a class="socHasError hide text-red" href="status/status.php"><i class="fas fa-exclamation-triangle"></i></a>
-			</div>
-		</div>
-
-		<!-- chargepoint info data lp4-->
-		<div class="row no-gutter py-1 py-md-0 smallTextSize text-center bg-lightgrey text-grey hide" data-lp="4">
-			<div class="col-3 px-0">
-				<span class="fas fa-xs hide autolockConfiguredLp"></span>
-				<span class="cursor-pointer font-weight-bold lpDisabledStyle enableLp nameLp">LP Name</span>
-				<span class="fa fa-xs fa-plug text-orange hide plugstatLp"></span>
-				<span class="fa fa-xs fa-flag-checkered hide targetChargingLp"></span>
-				<span class="fa fa-xs fa-moon hide nightChargingLp"></span>
-			</div>
-			<div class="col-3 px-0">
-				<span class="actualPowerLp">lade Daten</span><span class="phasesInUseLp"></span><span class="targetCurrentLp"></span>
-			</div>
-			<div class="col-4 px-0">
-				<span class="energyChargedLp">lade Daten</span><span class="kmChargedLp" data-consumption="0"></span>
-			</div>
-			<div class="col-2 px-0 socNotConfiguredLp text-center">
-				--
-			</div>
-			<div class="col-2 px-0 hide socConfiguredLp text-center">
-				<span class="socLp"></span> %
-				<i class="small reloadLpSoc fas fa-redo-alt"></i>
-				<i class="manualSocSymbol fas fa-edit hide"></i>
-				<a class="socHasError hide text-red" href="status/status.php"><i class="fas fa-exclamation-triangle"></i></a>
-			</div>
-		</div>
-
-		<!-- chargepoint info data lp5-->
-		<div class="row no-gutter py-1 py-md-0 smallTextSize text-center bg-lightgrey text-grey hide" data-lp="5">
-			<div class="col-3 px-0">
-				<span class="fas fa-xs hide autolockConfiguredLp"></span>
-				<span class="cursor-pointer font-weight-bold lpDisabledStyle enableLp nameLp">LP Name</span>
-				<span class="fa fa-xs fa-plug text-orange hide plugstatLp"></span>
-				<span class="fa fa-xs fa-flag-checkered hide targetChargingLp"></span>
-				<span class="fa fa-xs fa-moon hide nightChargingLp"></span>
-			</div>
-			<div class="col-3 px-0">
-				<span class="actualPowerLp">lade Daten</span><span class="phasesInUseLp"></span><span class="targetCurrentLp"></span>
-			</div>
-			<div class="col-4 px-0">
-				<span class="energyChargedLp">lade Daten</span><span class="kmChargedLp" data-consumption="0"></span>
-			</div>
-			<div class="col-2 px-0 socNotConfiguredLp text-center">
-				--
-			</div>
-			<div class="col-2 px-0 hide socConfiguredLp text-center">
-				<span class="socLp"></span> %
-				<i class="small reloadLpSoc fas fa-redo-alt"></i>
-				<i class="manualSocSymbol fas fa-edit hide"></i>
-				<a class="socHasError hide text-red" href="status/status.php"><i class="fas fa-exclamation-triangle"></i></a>
-			</div>
-		</div>
-
-		<!-- chargepoint info data lp6-->
-		<div class="row no-gutter py-1 py-md-0 smallTextSize text-center bg-lightgrey text-grey hide" data-lp="6">
-			<div class="col-3 px-0">
-				<span class="fas fa-xs hide autolockConfiguredLp"></span>
-				<span class="cursor-pointer font-weight-bold lpDisabledStyle enableLp nameLp">LP Name</span>
-				<span class="fa fa-xs fa-plug text-orange hide plugstatLp"></span>
-				<span class="fa fa-xs fa-flag-checkered hide targetChargingLp"></span>
-				<span class="fa fa-xs fa-moon hide nightChargingLp"></span>
-			</div>
-			<div class="col-3 px-0">
-				<span class="actualPowerLp">lade Daten</span><span class="phasesInUseLp"></span><span class="targetCurrentLp"></span>
-			</div>
-			<div class="col-4 px-0">
-				<span class="energyChargedLp">lade Daten</span><span class="kmChargedLp" data-consumption="0"></span>
-			</div>
-			<div class="col-2 px-0 socNotConfiguredLp text-center">
-				--
-			</div>
-			<div class="col-2 px-0 hide socConfiguredLp text-center">
-				<span class="socLp"></span> %
-				<i class="small reloadLpSoc fas fa-redo-alt"></i>
-				<i class="manualSocSymbol fas fa-edit hide"></i>
-				<a class="socHasError hide text-red" href="status/status.php"><i class="fas fa-exclamation-triangle"></i></a>
-			</div>
-		</div>
-
-		<!-- chargepoint info data lp7-->
-		<div class="row no-gutter py-1 py-md-0 smallTextSize text-center bg-lightgrey text-grey hide" data-lp="7">
-			<div class="col-3 px-0">
-				<span class="fas fa-xs hide autolockConfiguredLp"></span>
-				<span class="cursor-pointer font-weight-bold lpDisabledStyle enableLp nameLp">LP Name</span>
-				<span class="fa fa-xs fa-plug text-orange hide plugstatLp"></span>
-				<span class="fa fa-xs fa-flag-checkered hide targetChargingLp"></span>
-				<span class="fa fa-xs fa-moon hide nightChargingLp"></span>
-			</div>
-			<div class="col-3 px-0">
-				<span class="actualPowerLp">lade Daten</span><span class="phasesInUseLp"></span><span class="targetCurrentLp"></span>
-			</div>
-			<div class="col-4 px-0">
-				<span class="energyChargedLp">lade Daten</span><span class="kmChargedLp" data-consumption="0"></span>
-			</div>
-			<div class="col-2 px-0 socNotConfiguredLp text-center">
-				--
-			</div>
-			<div class="col-2 px-0 hide socConfiguredLp text-center">
-				<i class="small reloadLpSoc fas fa-redo-alt"></i>
-				<i class="manualSocSymbol fas fa-edit hide"></i>
-				<a class="socHasError hide text-red" href="status/status.php"><i class="fas fa-exclamation-triangle"></i></a>
-				<span class="socLp"></span> %
-			</div>
-		</div>
-
-		<!-- chargepoint info data lp8-->
-		<div class="row no-gutter py-1 py-md-0 smallTextSize text-center bg-lightgrey text-grey hide" data-lp="8">
-			<div class="col-3 px-0">
-				<span class="fas fa-xs hide autolockConfiguredLp"></span>
-				<span class="cursor-pointer font-weight-bold lpDisabledStyle enableLp nameLp">LP Name</span>
-				<span class="fa fa-xs fa-plug text-orange hide plugstatLp"></span>
-				<span class="fa fa-xs fa-flag-checkered hide targetChargingLp"></span>
-				<span class="fa fa-xs fa-moon hide nightChargingLp"></span>
-			</div>
-			<div class="col-3 px-0">
-				<span class="actualPowerLp">lade Daten</span><span class="phasesInUseLp"></span><span class="targetCurrentLp"></span>
-			</div>
-			<div class="col-4 px-0">
-				<span class="energyChargedLp">lade Daten</span><span class="kmChargedLp" data-consumption="0"></span>
-			</div>
-			<div class="col-2 px-0 socNotConfiguredLp text-center">
-				--
-			</div>
-			<div class="col-2 px-0 hide socConfiguredLp text-center">
-				<i class="small reloadLpSoc fas fa-redo-alt"></i>
-				<i class="manualSocSymbol fas fa-edit hide"></i>
-				<a class="socHasError hide text-red" href="status/status.php"><i class="fas fa-exclamation-triangle"></i></a>
-				<span class="socLp"></span> %
-			</div>
-		</div>
-
-		<div class="smartHome hide">
-			<hr class="border-secondary">
-
-			<!-- SmartHome info header -->
-			<div class="row no-gutter py-1 py-md-0 smallTextSize text-center bg-darkgrey text-grey font-weight-bold">
-				<div class="col-3 px-0">
-					Gerät
-				</div>
-				<div class="col-3 px-0">
-					Verbrauch
-				</div>
-				<div class="col-3 px-0">
-					Modus
-				</div>
-				<div class="col-3 px-0">
-					Laufzeit
-				</div>
-			</div>
-
-			<!-- SmartHome Device 1 data -->
-			<div class="row no-gutter py-1 py-md-0 smallTextSize text-center bg-lightgrey text-grey hide" data-dev="1">
-				<div class="col-3 px-0">
-					<span class="cursor-pointer font-weight-bold lpEnabledStyle enableDevice nameDevice">SmartHomeDevice</span>
-				</div>
-				<div class="col-3 px-0">
-					<span class="actualPowerDevice">lade Daten</span><span class="actualDailyYieldDevice"></span>
-
-				</div>
-				<div class="col-3 px-0">
-					<span class="cursor-pointer actualModeDevice changeSHMode">lade Daten</span>
-				</div>
-				<div class="col-3 px-0">
-					<span class="actualRunningTimeDevice">lade Daten</span>
-				</div>
-			</div>
-
-			<!-- SmartHome Device 2 data -->
-			<div class="row no-gutter py-1 py-md-0 smallTextSize text-center bg-lightgrey text-grey hide" data-dev="2">
-				<div class="col-3 px-0">
-					<span class="cursor-pointer font-weight-bold lpEnabledStyle enableDevice nameDevice">SmartHomeDevice</span>
-				</div>
-				<div class="col-3 px-0">
-					<span class="actualPowerDevice">lade Daten</span><span class="actualDailyYieldDevice"></span>
-				</div>
-				<div class="col-3 px-0">
-					<span class="cursor-pointer actualModeDevice changeSHMode">lade Daten</span>
-				</div>
-				<div class="col-3 px-0">
-					<span class="actualRunningTimeDevice">lade Daten</span>
-				</div>
-			</div>
-
-			<!-- SmartHome Device 3 data -->
-			<div class="row no-gutter py-1 py-md-0 smallTextSize text-center bg-lightgrey text-grey hide" data-dev="3">
-				<div class="col-3 px-0">
-					<span class="cursor-pointer font-weight-bold lpEnabledStyle enableDevice nameDevice">SmartHomeDevice</span>
-				</div>
-				<div class="col-3 px-0">
-					<span class="actualPowerDevice">lade Daten</span><span class="actualDailyYieldDevice"></span>
-				</div>
-				<div class="col-3 px-0">
-					<span class="cursor-pointer actualModeDevice changeSHMode">lade Daten</span>
-				</div>
-				<div class="col-3 px-0">
-					<span class="actualRunningTimeDevice">lade Daten</span>
-				</div>
-			</div>
-
-			<!-- SmartHome Device 4 data -->
-			<div class="row no-gutter py-1 py-md-0 smallTextSize text-center bg-lightgrey text-grey hide" data-dev="4">
-				<div class="col-3 px-0">
-					<span class="cursor-pointer font-weight-bold lpEnabledStyle enableDevice nameDevice">SmartHomeDevice</span>
-				</div>
-				<div class="col-3 px-0">
-					<span class="actualPowerDevice">lade Daten</span><span class="actualDailyYieldDevice"></span>
-				</div>
-				<div class="col-3 px-0">
-					<span class="cursor-pointer actualModeDevice changeSHMode">lade Daten</span>
-				</div>
-				<div class="col-3 px-0">
-					<span class="actualRunningTimeDevice">lade Daten</span>
-				</div>
-			</div>
-
-			<!-- SmartHome Device 5 data -->
-			<div class="row no-gutter py-1 py-md-0 smallTextSize text-center bg-lightgrey text-grey hide" data-dev="5">
-				<div class="col-3 px-0">
-					<span class="cursor-pointer font-weight-bold lpEnabledStyle enableDevice nameDevice">SmartHomeDevice</span>
-				</div>
-				<div class="col-3 px-0">
-					<span class="actualPowerDevice">lade Daten</span><span class="actualDailyYieldDevice"></span>
-				</div>
-				<div class="col-3 px-0">
-					<span class="cursor-pointer actualModeDevice changeSHMode">lade Daten</span>
-				</div>
-				<div class="col-3 px-0">
-					<span class="actualRunningTimeDevice">lade Daten</span>
-				</div>
-			</div>
-
-			<!-- SmartHome Device 6 data -->
-			<div class="row no-gutter py-1 py-md-0 smallTextSize text-center bg-lightgrey text-grey hide" data-dev="6">
-				<div class="col-3 px-0">
-					<span class="cursor-pointer font-weight-bold lpEnabledStyle enableDevice nameDevice">SmartHomeDevice</span>
-				</div>
-				<div class="col-3 px-0">
-					<span class="actualPowerDevice">lade Daten</span><span class="actualDailyYieldDevice"></span>
-				</div>
-				<div class="col-3 px-0">
-					<span class="cursor-pointer actualModeDevice changeSHMode">lade Daten</span>
-				</div>
-				<div class="col-3 px-0">
-					<span class="actualRunningTimeDevice">lade Daten</span>
-				</div>
-			</div>
-
-			<!-- SmartHome Device 7 data -->
-			<div class="row no-gutter py-1 py-md-0 smallTextSize text-center bg-lightgrey text-grey hide" data-dev="7">
-				<div class="col-3 px-0">
-					<span class="cursor-pointer font-weight-bold lpEnabledStyle enableDevice nameDevice">SmartHomeDevice</span>
-				</div>
-				<div class="col-3 px-0">
-					<span class="actualPowerDevice">lade Daten</span><span class="actualDailyYieldDevice"></span>
-				</div>
-				<div class="col-3 px-0">
-					<span class="cursor-pointer actualModeDevice changeSHMode">lade Daten</span>
-				</div>
-				<div class="col-3 px-0">
-					<span class="actualRunningTimeDevice">lade Daten</span>
-				</div>
-			</div>
-
-			<!-- SmartHome Device 8 data -->
-			<div class="row no-gutter py-1 py-md-0 smallTextSize text-center bg-lightgrey text-grey hide" data-dev="8">
-				<div class="col-3 px-0">
-					<span class="cursor-pointer font-weight-bold lpEnabledStyle enableDevice nameDevice">SmartHomeDevice</span>
-				</div>
-				<div class="col-3 px-0">
-					<span class="actualPowerDevice">lade Daten</span><span class="actualDailyYieldDevice"></span>
-				</div>
-				<div class="col-3 px-0">
-					<span class="cursor-pointer actualModeDevice changeSHMode">lade Daten</span>
-				</div>
-				<div class="col-3 px-0">
-					<span class="actualRunningTimeDevice">lade Daten</span>
-				</div>
-			</div>
-
-			<!-- SmartHome Device 9 data -->
-			<div class="row no-gutter py-1 py-md-0 smallTextSize text-center bg-lightgrey text-grey hide" data-dev="9">
-				<div class="col-3 px-0">
-					<span class="cursor-pointer font-weight-bold lpEnabledStyle enableDevice nameDevice">SmartHomeDevice</span>
-				</div>
-				<div class="col-3 px-0">
-					<span class="actualPowerDevice">lade Daten</span><span class="actualDailyYieldDevice"></span>
-				</div>
-				<div class="col-3 px-0">
-					<span class="cursor-pointer actualModeDevice changeSHMode">lade Daten</span>
-				</div>
-				<div class="col-3 px-0">
-					<span class="actualRunningTimeDevice">lade Daten</span>
-				</div>
-			</div>
-		</div>  <!-- end smart home -->
-
-		<!-- depending on charge mode show options -->
-		<form id="minundpvladenEinstellungen" class="hide">
-			<hr class="border-secondary">
-			<div class="row justify-content-center">
-				<h3 class="font-weight-bold text-center text-lightgrey">Minimal Stromstärke</h3>
-			</div>
-
-			<div class="form-row form-group mb-1 vaRow regularTextSize" data-lp="1">
-				<label for="minCurrentMinPv" class="col-3 col-form-label text-right"></label>
-				<div class="col">
-					<input type="range" class="form-control-range rangeInput" id="minCurrentMinPv" min="6" max="16" step="1" value="6" data-initialized="0" data-topicprefix="openWB/config/get/pv/">
-				</div>
-				<label for="minCurrentMinPv" class="col-3 col-form-label valueLabel" suffix="A"></label>
-			</div>
-		</form>
-
-		<form id="sofortladenEinstellungen" class="hide">
-			<div class="hide" id="priceBasedCharging">
-				<hr class="border-secondary">
-				<div class="row justify-content-center">
-					<h3 class="font-weight-bold text-center text-lightgrey">preisbasiertes Laden</h3>
-				</div>
-				<div class="row justify-content-center my-2">
-					<div id="electricityPriceChartCanvasDiv" class="col text-center">
-						<canvas id="electricityPriceChartCanvas"></canvas>
-					</div>
-				</div>
-				<div class="form-row form-group mb-1 vaRow regularTextSize">
-					<label for="MaxPriceForCharging" class="col-3 col-form-label text-right">max. Preis:</label>
-					<div class="col">
-						<input type="range" class="form-control-range rangeInput" id="MaxPriceForCharging" min="-25" max="95" step="0.1" value="0" data-topicprefix="openWB/global/awattar/">
-					</div>
-					<label for="MaxPriceForCharging" class="col-3 col-form-label valueLabel" suffix="ct/kWh"></label>
-				</div>
-				<div class="row justify-content-center regularTextSize vaRow">
-					<button type="button" class="btn btn-secondary mr-3 priceLess"><i class="far fa-minus-square"></i></button>
-					Preis
-					<button type="button" class="btn btn-secondary ml-3 priceMore"><i class="far fa-plus-square"></i></button>
-				</div>
-			</div>  <!--/ priceBasedCharging -->
-
-			<hr class="border-secondary">
-			<div class="row justify-content-center">
-				<h3 class="font-weight-bold text-center text-lightgrey">Sofortladen Stromstärke</h3>
-			</div>
-
-			<div class="form-row form-group mb-1 vaRow regularTextSize" data-lp="1">
-				<label for="lp/1/current" class="col-3 col-form-label text-right"><span class="nameLp">LP1</span>:</label>
-				<div class="col">
-					<input type="range" class="form-control-range rangeInput" id="lp/1/current" min="6" max="32" step="1" value="6" data-initialized="0" data-topicprefix="openWB/config/get/sofort/">
-				</div>
-				<label for="lp/1/current" class="col-3 col-form-label valueLabel" suffix="A"></label>
-			</div>
-			<div class="form-row form-group mb-1 vaRow regularTextSize" data-lp="2">
-				<label for="lp/2/current" class="col-3 col-form-label text-right"><span class="nameLp">LP2</span>:</label>
-				<div class="col">
-					<input type="range" class="form-control-range rangeInput" id="lp/2/current" min="6" max="32" step="1" value="6" data-initialized="0" data-topicprefix="openWB/config/get/sofort/">
-				</div>
-				<label for="lp/2/current" class="col-3 col-form-label valueLabel" suffix="A"></label>
-			</div>
-			<div class="form-row form-group mb-1 vaRow regularTextSize" data-lp="3">
-				<label for="lp/3/current" class="col-3 col-form-label text-right"><span class="nameLp">LP3</span>:</label>
-				<div class="col">
-					<input type="range" class="form-control-range rangeInput" id="lp/3/current" min="6" max="32" step="1" value="6" data-initialized="0" data-topicprefix="openWB/config/get/sofort/">
-				</div>
-				<label for="lp/3/current" class="col-3 col-form-label valueLabel" suffix="A"></label>
-			</div>
-			<div class="form-row form-group mb-1 vaRow regularTextSize" data-lp="4">
-				<label for="lp/4/current" class="col-3 col-form-label text-right"><span class="nameLp">LP4</span>:</label>
-				<div class="col">
-					<input type="range" class="form-control-range rangeInput" id="lp/4/current" min="6" max="32" step="1" value="6" data-initialized="0" data-topicprefix="openWB/config/get/sofort/">
-				</div>
-				<label for="lp/4/current" class="col-3 col-form-label valueLabel" suffix="A"></label>
-			</div>
-			<div class="form-row form-group mb-1 vaRow regularTextSize" data-lp="5">
-				<label for="lp/5/current" class="col-3 col-form-label text-right"><span class="nameLp">LP5</span>:</label>
-				<div class="col">
-					<input type="range" class="form-control-range rangeInput" id="lp/5/current" min="6" max="32" step="1" value="6" data-initialized="0" data-topicprefix="openWB/config/get/sofort/">
-				</div>
-				<label for="lp/5/current" class="col-3 col-form-label valueLabel" suffix="A"></label>
-			</div>
-			<div class="form-row form-group mb-1 vaRow regularTextSize" data-lp="6">
-				<label for="lp/6/current" class="col-3 col-form-label text-right"><span class="nameLp">LP6</span>:</label>
-				<div class="col">
-					<input type="range" class="form-control-range rangeInput" id="lp/6/current" min="6" max="32" step="1" value="6" data-initialized="0" data-topicprefix="openWB/config/get/sofort/">
-				</div>
-				<label for="lp/6/current" class="col-3 col-form-label valueLabel" suffix="A"></label>
-			</div>
-			<div class="form-row form-group mb-1 vaRow regularTextSize" data-lp="7">
-				<label for="lp/7/current" class="col-3 col-form-label text-right"><span class="nameLp">LP7</span>:</label>
-				<div class="col">
-					<input type="range" class="form-control-range rangeInput" id="lp/7/current" min="6" max="32" step="1" value="6" data-initialized="0" data-topicprefix="openWB/config/get/sofort/">
-				</div>
-				<label for="lp/7/current" class="col-3 col-form-label valueLabel" suffix="A"></label>
-			</div>
-			<div class="form-row form-group mb-1 vaRow regularTextSize" data-lp="8">
-				<label for="lp/8/current" class="col-3 col-form-label text-right"><span class="nameLp">LP8</span>:</label>
-				<div class="col">
-					<input type="range" class="form-control-range rangeInput" id="lp/8/current" min="6" max="32" step="1" value="6" data-initialized="0" data-topicprefix="openWB/config/get/sofort/">
-				</div>
-				<label for="lp/8/current" class="col-3 col-form-label valueLabel" suffix="A"></label>
-			</div>
->>>>>>> f16a210a
 
 	<div class="container regularTextSize">
 
@@ -1180,8 +552,7 @@
 									Zeitladen
 								</div>
 								<div class="col-md-8 text-right">
-									<input class="charge-point-time-charging-active" type="checkbox"
-										id="timeChargeCpT"
+									<input class="charge-point-time-charging-active" type="checkbox" id="timeChargeCpT"
 										data-toggle="toggle"
 										data-topic="openWB/set/vehicle/template/charge_template/<ct>/time_charging/active"
 										data-on="Ja" data-off="Nein" data-onstyle="success" data-offstyle="danger"
@@ -1200,7 +571,8 @@
 										</button>
 									</div>
 								</div>
-								<div class="form-row mb-1 col charge-point-time-charge-plan-missing alert alert-warning">
+								<div
+									class="form-row mb-1 col charge-point-time-charge-plan-missing alert alert-warning">
 									Es wurden noch keine Zeitpläne eingerichtet!
 								</div>
 								<div class="form-row mb-1 charge-point-time-charge-plan charge-point-time-charge-plan-template hide"
@@ -1429,8 +801,8 @@
 												</span>
 												<i class="fas fa-clock"></i> <span
 													class="charge-point-schedule-time">--</span>
-												<i class="charge-point-schedule-limit-icon fas fa-car-battery"></i> <span
-													class="charge-point-schedule-limit">--</span>
+												<i class="charge-point-schedule-limit-icon fas fa-car-battery"></i>
+												<span class="charge-point-schedule-limit">--</span>
 											</span>
 										</div>
 										<!-- <div class="col-4 text-right">
@@ -1538,16 +910,7 @@
 			</script>
 		</div>
 
-<<<<<<< HEAD
 	</div> <!-- container -->
-=======
-	</div>  <!-- container -->
-	<footer class="bg-dark fixed-bottom small text-light">
-		<div class="container text-center">
-			openWB - die modulare Wallbox
-		</div>
-	</footer>
->>>>>>> f16a210a
 
 	<script>
 
@@ -1631,11 +994,7 @@
 				var countTopicsToBeReceived = topicsToSubscribeFirst.length + topicsToSubscribe.length - countTopicsNotForPreloader;
 				var percentageReceived = (countTopicsReceived / countTopicsToBeReceived * 100).toFixed(0);
 				var timeBetweenTwoMessages = Date.now() - timeOfLastMqttMessage;
-<<<<<<< HEAD
 				if (timeBetweenTwoMessages > 3000) {
-=======
-				if ( timeBetweenTwoMessages > 3000 ) {
->>>>>>> f16a210a
 					// latest after 3 sec without new messages
 					percentageReceived = 100;
 					// debug output
@@ -1694,21 +1053,13 @@
 				// some helper functions
 				'themes/dark/helperFunctions.js?ver=20221117',
 				// functions for processing messages
-<<<<<<< HEAD
 				'themes/dark/processAllMqttMsg.js?ver=20221117',
-=======
-				'themes/dark/processAllMqttMsg.js?ver=20221102',
->>>>>>> f16a210a
 				// respective Chart.js definition live
 				'themes/dark/livechart.js?ver=20221117',
 				// respective Chart.js definition
 				// 'themes/dark/electricityPriceChart.js?ver=20221117',
 				// functions performing mqtt and start mqtt-service
-<<<<<<< HEAD
 				'themes/dark/setupMqttServices.js?ver=20221117',
-=======
-				'themes/dark/setupMqttServices.js?ver=20221102',
->>>>>>> f16a210a
 			];
 			scriptsToLoad.forEach(function (src) {
 				var script = document.createElement('script');
@@ -1868,7 +1219,6 @@
 				var element = $('#' + $.escapeSelector(elementId));
 				var label = $('label[for="' + elementId + '"].valueLabel');
 				label.addClass('text-danger');
-<<<<<<< HEAD
 				// if ( $.escapeSelector(elementId) == 'MaxPriceForCharging') {
 				// 	// marks times in the price chart where the price is low enough so charging would be allowed
 				// 	var priceAnnotations = createPriceAnnotations();
@@ -1876,14 +1226,6 @@
 				// 	electricityPriceChart.update();
 				// }
 
-=======
-				if ( $.escapeSelector(elementId) == 'MaxPriceForCharging') {
-					// marks times in the price chart where the price is low enough so charging would be allowed
-					var priceAnnotations = createPriceAnnotations();
-					electricityPricechart.options.annotation.annotations = priceAnnotations;
-					electricityPricechart.update();
-				}
->>>>>>> f16a210a
 				delayUserInput(elementId, function (id) {
 					// gets executed on callback, 2000ms after last input-change
 					// changes label color back to normal and sends input-value by mqtt
