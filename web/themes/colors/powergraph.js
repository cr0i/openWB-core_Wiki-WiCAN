--- conflicted
+++ resolved
@@ -10,11 +10,7 @@
     this.initialGraphData = [];
     this.initialized = false;
     this.colors = [];
-<<<<<<< HEAD
-    this.gridColors = [];
-=======
     this.gridColors = {};
->>>>>>> bc05d9ce
     this.bgcolor = "";
     this.axiscolor = "";
     this.chargeColor = "";
@@ -24,33 +20,13 @@
     this.graphRefreshCounter = 0;
     this.width = 500;
     this.height = 500;
-<<<<<<< HEAD
-    this.margin = { top: 10, right: 20, bottom: 20, left: 25 };
-    this.graphDate = new Date();
-=======
     this.margin = { top: 10, right: 20, bottom: 10, left: 25 };
     this.liveGraphMinutes = 0;
     wbdata.usageStackOrder = 2;
->>>>>>> bc05d9ce
   }
 
   init() {
     var style = getComputedStyle(document.body);
-<<<<<<< HEAD
-    this.colors[18] = style.getPropertyValue('--color-house');
-    this.colors[19] = style.getPropertyValue('--color-battery');
-    this.colors[20] = style.getPropertyValue('--color-pv');
-    this.gridColors[0] = style.getPropertyValue('--color-battery');
-    this.gridColors[1] = style.getPropertyValue('--color-pv');
-    this.gridColors[2] = style.getPropertyValue('--color-export');
-    this.gridColors[3] = style.getPropertyValue('--color-evu');
-    this.bgcolor = style.getPropertyValue('--color-bg');
-    this.chargeColor = style.getPropertyValue('--color-charging');
-    this.axiscolor = style.getPropertyValue('--color-axis');
-    this.lp1color = style.getPropertyValue('--color-lp1');
-    this.lp2color = style.getPropertyValue('--color-lp2');
-    this.batteryColor = style.getPropertyValue('--color-battery');
-=======
     this.colors.housePower = 'var(--color-house)';
     this.colors.batIn = 'var(--color-battery)';
     this.colors.inverter = 'var(--color-pv)';
@@ -65,7 +41,6 @@
     this.lp1color = 'var(--color-lp1)';
     this.lp2color = 'var(--color-lp2)';
     this.batteryColor = 'var(--color-battery)';
->>>>>>> bc05d9ce
     var i;
     for (i = 0; i < 8; i++) {
       this.colors["lp" + i] = wbdata.chargePoint[i].color;
@@ -84,50 +59,6 @@
       .on("click", shiftLeft)
     d3.select("button#graphRightButton")
       .on("click", shiftRight)
-<<<<<<< HEAD
-  }
-
-  activateLive() {
-    try {
-      this.resetLiveGraph();
-      subscribeMqttGraphSegments();
-      subscribeGraphUpdates();
-    } catch (err) {
-      // on initial invocation this method is not existing
-    }
-    d3.select("h3#graphheading").text("Leistung / Ladestand")
-  }
-
-  deactivateLive() {
-    try {
-      unsubscribeMqttGraphSegments();
-      unsubscribeGraphUpdates();
-    } catch (err) {
-      // on intial run this method is not existing
-    }
-  }
-  activateDay() {
-    if (!wbdata.showLiveGraph) {
-      this.resetDayGraph();
-      try {
-        subscribeDayGraph(this.graphDate);
-      } catch (err) {
-        //on initial run of activate, subscribeDayGraph is not yet initialized. 
-        // the error can be ignored
-      }
-      var heading = "Leistung / Ladestand ";
-      const today = new Date();
-      if (today.getDate() == this.graphDate.getDate() && today.getMonth() == this.graphDate.getMonth() && today.getFullYear() == this.graphDate.getFullYear()) {
-        heading = heading + "heute";
-      } else {
-        heading = heading + this.graphDate.getDate() + "." + (this.graphDate.getMonth() + 1) + ".";
-      }
-      d3.select("h3#graphheading").text(heading);
-    }
-  }
-
-  deactivateDay() {
-=======
     d3.select("button#graphChangeButton")
       .on("click", changeStack)
     d3.select("button#gridChangeButton")
@@ -193,7 +124,6 @@
     } catch (err) {
       // ignore error 
     }
->>>>>>> bc05d9ce
   }
   updateLive(topic, payload) {
     if (wbdata.showLiveGraph) { // only udpdate if live graph is active
@@ -231,13 +161,10 @@
                 this.graphData.push(values);
               });
             });
-<<<<<<< HEAD
-=======
             const startTime = this.graphData[0].date;
             const endTime = this.graphData[this.graphData.length - 1].date;
             this.liveGraphMinutes = Math.round((endTime - startTime) / 60000);
             this.updateHeading();
->>>>>>> bc05d9ce
             this.updateGraph();
             unsubscribeMqttGraphSegments();
           }
@@ -247,16 +174,11 @@
   }
 
   updateDay(topic, payload) {
-<<<<<<< HEAD
-    if (payload != 'empty') {
-      var segment = payload.toString().split("\n");
-=======
     var segment;
     if (payload == 'empty') {
       segment = [];
     } else {
       segment = payload.toString().split("\n");
->>>>>>> bc05d9ce
       if (segment.length <= 1) {
         segment = [];
       }
@@ -372,60 +294,11 @@
     return values;
   }
 
-<<<<<<< HEAD
-  extractDayValues(payload, oldPayload) {
-    const elements = payload.split(",");
-    const oldElements = oldPayload.split(",");
-    var values = {};
-    values.date = new Date(d3.timeParse("%H%M")(elements[0]));
-    // evu
-    values.gridPull = this.calcValue(1, elements, oldElements);
-    values.gridPush = this.calcValue(2, elements, oldElements);
-    // pv
-    values.solarPower = this.calcValue(3, elements, oldElements);
-    values.inverter = 0;
-    // charge points
-    values.charging = this.calcValue(7, elements, oldElements);
-    var i;
-    for (i = 0; i < 3; i++) {
-      values["lp" + i] = this.calcValue(4 + i, elements, oldElements);
-    }
-    for (i = 3; i < 8; i++) {
-      values["lp" + i] = this.calcValue(12 + i, elements, oldElements);
-    }
-    values.soc1 = +elements[21];
-    values.soc2 = +elements[22];
-    // smart home
-    for (i = 0; i < 10; i++) {
-      values["sh" + i] = this.calcValue(26 + i, elements, oldElements);
-    }
-    //consumers
-    values.co0 = this.calcValue(10, elements, oldElements);
-    values.co1 = this.calcValue(12, elements, oldElements);
-    //battery
-    values.batIn = this.calcValue(8, elements, oldElements);
-    values.batOut = this.calcValue(9, elements, oldElements);
-    values.batterySoc = +elements[20];
-    // calculated values
-    values.housePower = values.gridPull + values.solarPower + values.batOut
-      - values.gridPush - values.batIn - values.charging - values.co0 - values.co1
-      - values.sh0 - values.sh1 - values.sh2 - values.sh3 - values.sh4 - values.sh5 - values.sh6 - values.sh7 - values.sh8 - values.sh9;
-    if (values.housePower < 0) { values.housePower = 0; };
-    values.selfUsage = values.solarPower - values.gridPush;
-    if (values.selfUsage < 0) { values.selfUsage = 0; };
-    return values;
-  }
-
-  reset() {
-    this.resetLiveGraph();
-    this.resetDayGraph();
-=======
   reset() {
     console.log ("reset graphs");
     this.resetLiveGraph();
     this.resetDayGraph();
 
->>>>>>> bc05d9ce
   }
   resetLiveGraph() {
     // fresh reload of the graph
@@ -813,11 +686,7 @@
       .call(d3.axisRight(yScale)
         .ticks(5)
         .tickFormat((d) => (d + "%")))
-<<<<<<< HEAD
-    ;
-=======
       ;
->>>>>>> bc05d9ce
     socAxis.selectAll(".tick").attr("font-size", 12);
     socAxis.selectAll(".tick line").attr("stroke", this.bgcolor);
     socAxis.select(".domain")
@@ -830,38 +699,6 @@
   }
 }
 
-<<<<<<< HEAD
-function shiftLeft() {
-  if (wbdata.showLiveGraph) {
-    wbdata.showLiveGraph = false;
-    powerGraph.deactivateLive();
-    powerGraph.activateDay();
-    wbdata.prefs.showLG = false;
-    wbdata.persistGraphPreferences();
-    d3.select("button#graphRightButton").classed("disabled", false)
-  } else {
-    powerGraph.graphDate.setTime(powerGraph.graphDate.getTime() - 86400000);
-    powerGraph.activateDay();
-  }
-}
-function shiftRight() {
-  today = new Date();
-  d = powerGraph.graphDate;
-  if (d.getDate() == today.getDate() && d.getMonth() == today.getMonth() && d.getFullYear() == today.getFullYear()) {
-    if (!wbdata.showLiveGraph) {
-      wbdata.showLiveGraph = true;
-      powerGraph.deactivateDay();
-      powerGraph.activateLive();
-      wbdata.prefs.showLG = true;
-      wbdata.persistGraphPreferences();
-      d3.select("button#graphLeftButton").classed("disabled", false)
-      d3.select("button#graphRightButton").classed("disabled", true)
-    }
-  } else {
-    powerGraph.graphDate.setTime(powerGraph.graphDate.getTime() + 86400000);
-    powerGraph.activateDay();
-  }
-=======
 // Change the order of values in the stack
 function changeStack() {
   wbdata.usageStackOrder = wbdata.usageStackOrder + 1;
@@ -870,7 +707,6 @@
   }
   wbdata.persistGraphPreferences();
   powerGraph.updateGraph();
->>>>>>> bc05d9ce
 }
 
 var powerGraph = new PowerGraph();
