/** 
 * List the configured chargepoints and their key data
 * 
 */

class ChargePointList {
  tbody;
  footer;

  constructor() {
    this.chargepoints = [];
    this.phaseSymbols = ['/', '\u2460', '\u2461', '\u2462']
    this.headers = ["Ladepunkt", "Ladeparameter", "geladen", "Ladestand"];
    this.manualSoc = 0;
  };

  // initialize after document is created
  init() {
    const div = d3.select("div#chargePointTable")
    const table = div.append("table")
      .attr("class", "table table-borderless p-0 m-0");

    table.append("thead")
      .append("tr")
      .selectAll("headers")
      .data(this.headers).enter()
      .append("th")
      .attr("class", "tablecell")
      // .style("color", "white")
      .style("text-align", (data, i) => (i == 0) ? "left" : "center")
      //.classed ("tablecell", true)
      //.classed ("px-1", true)
      .text((data) => data)
      ;

    this.tbody = table.append("tbody");
    this.footer = div.append("div");
  }

  // update if data has changed
  update() {
    this.updateValues();
    this.tbody.selectAll("*").remove();
    this.footer.selectAll("*").remove();

    const chargePoint = this.tbody
      .selectAll("rows")
      .data(this.chargepoints).enter()
      ;
    const rows = chargePoint.append("tr")
      .style("color", "var(--color-fg)")
      .style("text-align", "center")
      .style("vertical-align", "middle");

    rows.append((row, i) => this.cpNameButtonCell(row, i));

    rows.selectAll("cells")
      .data(row => [
        formatWatt(row.power) + " " + this.phaseSymbols[row.phasesInUse] + " " + row.targetCurrent + " A",
        formatWattH(row.energy * 1000) + " / " + Math.round(row.energy / row.energyPer100km * 1000) / 10 + " km"

      ]).enter()
      .append("td")
      .attr("class", "tablecell px-1 py-1")
      .attr("style", "vertical-align:middle;")
      .text(data => data);
    rows.append((row, i) => this.cpSocButtonCell(row, i));

    if (wbdata.isPriceChartEnabled) {
      this.footer.append('p')
        .attr("class", "pt-3 pb-0 m-0")
        .style("text-align", "center")
        .text("Aktueller Strompreis: " + wbdata.currentPowerPrice + " Cent/kWh");
    }
  }

  updateValues() {
    this.chargepoints = wbdata.chargePoint.filter(cp => cp.configured);
  }

  cpNameButtonCell(row, index) {
    const cell = d3.create("td")
      .attr("class", "tablecell px-1 py-1")
      .style("color", row.color)
      .style("vertical-align", "middle")
      .style("text-align", "left")
      .attr("onClick", "lpButtonClicked(" + index + ")");

    if (row.isEnabled) {
      cell.append("span")
        .attr("class", "fa fa-toggle-on text-green px-0")
    } else {
      cell.append("span")
        .attr("class", "fa fa-toggle-off text-red px-0")
    }

    cell
      .append("span").text(row.name)
      .attr("class", "px-2");

    if (row.isPluggedIn) {
      const span =
        cell.append("span")
          .attr("class", "fa fa-xs fa-plug")
        ;
      span.classed("text-orange", (!row.isCharging))
      span.classed("text-green", row.isCharging)
    }
    if (row.willFinishAtTime) {
      cell.append("span")
        .attr("class", "fa fa-xs fa-flag-checkered");
    }
    if (row.chargeAtNight) {
      cell.append("span")
        .attr("fa fa-xs fa-moon");
    }
    return cell.node();
  }

  cpSocButtonCell(row, index) {
    const cell = d3.create("td")
      .attr("class", "tablecell px-1 py-1")
      .attr("onClick", (row) => ("socButtonClicked(" + index + ")"))
      .style("text-align", "center")
      .style("vertical-align", "middle");
    if (row.isSocConfigured) {
      cell.append("span").text(row.soc + " %")
        .attr("class", "px-2");
      if (row.isSocManual) {
        cell.append("i")
          .attr("class", "small fas fa-edit")
<<<<<<< HEAD
          .style("color", "white");
=======
          .style("color", "var(--color-fg");
>>>>>>> bc05d9ce
      } else {
        cell.append("i")
          .attr("class", "small fas fa-redo-alt")
          .attr("id", "soclabel-" + index)
<<<<<<< HEAD
          .style("color", "white");
=======
          .style("color", "var(--color-fg)");
>>>>>>> bc05d9ce
      }
    }
    return cell.node();
  }

  editManualSoc(i) {
    this.manualSoc = wbdata.chargePoint[i].soc;
    const div = d3.select("div#socSelector");
    div.selectAll("*").remove();

    const col = div.append("div")
      .style("background-color", "steelblue")
      .attr("class", "px-2 py-1");

    col.append("div")
      .attr("class", "row justify-content-center")
      .append("p")
      .attr("class", "largeTextSize popup-header")
      .style("text-align", "center")
      .text("Manuelle SoC-Eingabe - Ladepunkt " + (i + 1));

    const row2 = col.append("div")
      .attr("class", "row justify-content-center")
    row2.append("div")
      .attr("class", "col-2 px-1 py-1")
      .append("button")
      .attr("class", "btn btn-block btn-sm btn-secondary")
      .text("-")
      .on("click", () => {
        if (this.manualSoc > 0) {
          this.manualSoc--;
        }
        box.node().value = this.manualSoc;
      });
    const col22 = row2.append("div").attr("class", "col-5 py-1")
      .append("div").attr("class", "input-group");
    const box = col22.append("input")
      .attr("type", "text")
      .attr("value", this.manualSoc)
      .attr("class", "form-control text-right")
      .on("input", () => {
        const v = box.node().value;
        if (v >= 0 && v <= 100) {
          this.manualSoc = box.node().value;
        }
      });
    col22.append("div").attr("class", "input-group-append")
      .append("div").attr("class", "input-group-text")
      .text("%");
    row2.append("div").attr("class", "col-2 px-1 py-1")
      .append("button")
      .attr("class", "btn btn-block btn-sm btn-secondary")
      .text("+")
      .on("click", () => {
        if (this.manualSoc < 100) {
          this.manualSoc++;
        }
        box.node().value = this.manualSoc;
      });

    const row3 = col.append("div").attr("class", "row justify-content-center");
    const button1 = row3.append("button")
      .attr("type", "submit")
      .attr("class", "btn btn-sm  btn-secondary")
      .text("Abbrechen")
      .on("click", () => {
        div.selectAll("*").remove();
      })
    const button2 = row3.append("button")
      .attr("id", "socSubmitButton")
      .attr("class", "btn btn-sm btn-primary")
      .text("Übernehmen")
      .on("click", () => {
        publish("" + this.manualSoc, "openWB/set/lp/" + (i + 1) + "/manualSoc");
        div.selectAll("*").remove();
      })
  }
}

function lpButtonClicked(i) {
  if (wbdata.chargePoint[i].isEnabled) {
    publish("0", "openWB/set/lp/" + (+i + 1) + "/ChargePointEnabled");
  } else {
    publish("1", "openWB/set/lp/" + (+i + 1) + "/ChargePointEnabled");
  }
  d3.select("button#lpbutton-" + i)
    .classed("disabled", true);
}

function socButtonClicked(i) {
  if (wbdata.chargePoint[i].isSocManual) {
    chargePointList.editManualSoc(i);
  } else {
    publish("1", "openWB/set/lp/" + (+i + 1) + "/ForceSoCUpdate");
    d3.select("i#soclabel-" + i)
      .classed("fa-spin", true)
  }
}

var chargePointList = new ChargePointList();<|MERGE_RESOLUTION|>--- conflicted
+++ resolved
@@ -129,20 +129,12 @@
       if (row.isSocManual) {
         cell.append("i")
           .attr("class", "small fas fa-edit")
-<<<<<<< HEAD
-          .style("color", "white");
-=======
           .style("color", "var(--color-fg");
->>>>>>> bc05d9ce
       } else {
         cell.append("i")
           .attr("class", "small fas fa-redo-alt")
           .attr("id", "soclabel-" + index)
-<<<<<<< HEAD
-          .style("color", "white");
-=======
           .style("color", "var(--color-fg)");
->>>>>>> bc05d9ce
       }
     }
     return cell.node();
