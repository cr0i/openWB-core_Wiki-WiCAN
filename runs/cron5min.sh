--- conflicted
+++ resolved
@@ -90,13 +90,8 @@
 			if (( hz > 5180 )); then
 				# grid power overload detected
 				# set charge mode to stop
-<<<<<<< HEAD
 				mosquitto_pub -r -t openWB/general/grid_protection_active -m "1"
 				echo "Netzschutz aktiviert, Frequenz: $hz" >> $RAMDISKDIR/openWB.log
-=======
-				echo 3 > $RAMDISKDIR/lademodus
-				openwbDebugLog "MAIN" 0 "Netzschutz aktiviert, Frequenz: ${hz}"
->>>>>>> d2ccb3f7
 				# set grid protection
 				echo 1 > $RAMDISKDIR/netzschutz
 				echo "!!! Netzschutz aktiv !!!" > $RAMDISKDIR/lastregelungaktiv
