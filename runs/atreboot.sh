--- conflicted
+++ resolved
@@ -250,62 +250,16 @@
 	fi
 
 	# check for other dependencies
-<<<<<<< HEAD
 	echo "python3 packages..."
 	python3 -u "$OPENWBBASEDIR/runs/installPythonPackages.py"
 
-=======
-	echo "packages 2..."
-	if python3 -c "import paho.mqtt.publish as publish" &> /dev/null; then
-		echo 'mqtt installed...'
-	else
-		sudo apt-get -qq install -y python3-pip
-		sudo pip3 install paho-mqtt
-	fi
-	if python3 -c "import docopt" &> /dev/null; then
-		echo 'docopt installed...'
-	else
-		sudo pip3 install docopt
-	fi
-	if python3 -c "import certifi" &> /dev/null; then
-		echo 'certifi installed...'
-	else
-		sudo pip3 install certifi
-	fi
-	if python3 -c "import aiohttp" &> /dev/null; then
-		echo 'aiohttp installed...'
-	else
-		sudo pip3 install aiohttp
-	fi
-	if python3 -c "import pymodbus" &> /dev/null; then
-		echo 'pymodbus installed...'
-	else
-		sudo pip3 install pymodbus
-	fi
-	if python3 -c "import requests" &> /dev/null; then
-		echo 'python requests installed...'
-	else
-		sudo pip3 install requests
-	fi
-	#Prepare for jq in Python
-	if python3 -c "import jq" &> /dev/null; then
-		echo 'jq installed...'
-	else
-		sudo pip3 install jq
-	fi
-	#Prepare for ipparser in Python
-	if python3 -c "import ipparser" &> /dev/null; then
-		echo 'ipparser installed...'
-	else
-		sudo pip3 install ipparser
-	fi
 	#Prepare for lxml used in soc module libvwid in Python
 	if python3 -c "import lxml" &> /dev/null; then
 		echo 'lxml installed...'
 	else
 		sudo apt-get install python3-lxml
 	fi
->>>>>>> b640cda1
+
 	#Prepare for secrets used in soc module libvwid in Python
 	VWIDMODULEDIR="$OPENWBBASEDIR/modules/soc_vwid"
 	if python3 -c "import secrets" &> /dev/null; then
