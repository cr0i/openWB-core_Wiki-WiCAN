#!/bin/bash
<<<<<<< HEAD
OPENWBBASEDIR=$(cd `dirname $0`/../ && pwd)
cd ${OPENWBBASEDIR}/
. ${OPENWBBASEDIR}/loadconfig.sh
=======
OPENWBBASEDIR=$(cd $(dirname "${BASH_SOURCE[0]}")/.. && pwd)
cd /var/www/html/openWB
. /var/www/html/openWB/loadconfig.sh
>>>>>>> 68b01ede

# set mode to stop and flags in ramdisk and broker to indicate current update state
mosquitto_pub -t openWB/set/ChargeMode -r -m "3"
mosquitto_pub -t openWB/system/update_in_progress -r -m "1"
echo 1 > ${OPENWBBASEDIR}/ramdisk/updateinprogress
echo 1 > ${OPENWBBASEDIR}/ramdisk/bootinprogress
echo "Update im Gange, bitte warten bis die Meldung nicht mehr sichtbar ist" > ${OPENWBBASEDIR}/ramdisk/lastregelungaktiv
mosquitto_pub -t "openWB/global/strLastmanagementActive" -r -m "Update im Gange, bitte warten bis die Meldung nicht mehr sichtbar ist"
echo "Update im Gange, bitte warten bis die Meldung nicht mehr sichtbar ist" > ${OPENWBBASEDIR}/ramdisk/mqttlastregelungaktiv
chmod 777 ${OPENWBBASEDIR}/ramdisk/mqttlastregelungaktiv

# The update might replace a number of files which might currently be in use by the continuously running legacy-run
# server. If we replace the source files while the process is running, funny things might happen.
# Thus we shut-down the legacy run server before performing the update.
# We need sudo, because this script may run as user www-data when executed from PHP:
sudo pkill -f "$OPENWBBASEDIR/packages/legacy_run_server.py"

if [[ "$releasetrain" == "stable" ]]; then
	train=stable17
else
	train=$releasetrain
fi

# check for ext openWB on configured chargepoints and start update
if [[ "$evsecon" == "extopenwb" ]]; then
	echo "starting update on extOpenWB on LP1"
	mosquitto_pub -t openWB/set/system/releaseTrain -r -h $chargep1ip -m "$releasetrain"
	mosquitto_pub -t openWB/set/system/PerformUpdate -r -h $chargep1ip -m "1"
fi
if [[ $lastmanagement == "1" ]]; then
	if [[ "$evsecons1" == "extopenwb" ]]; then
		echo "starting update on extOpenWB on LP2"
		mosquitto_pub -t openWB/set/system/releaseTrain -r -h $chargep2ip -m "$releasetrain"
		mosquitto_pub -t openWB/set/system/PerformUpdate -r -h $chargep2ip -m "1"
	fi
fi
if [[ $lastmanagements2 == "1" ]]; then
	if [[ "$evsecons2" == "extopenwb" ]]; then
		echo "starting update on extOpenWB on LP3"
		mosquitto_pub -t openWB/set/system/releaseTrain -r -h $chargep3ip -m "$releasetrain"
		mosquitto_pub -t openWB/set/system/PerformUpdate -r -h $chargep3ip -m "1"
	fi
fi
for i in $(seq 4 8); do
	lastmanagementVar="lastmanagementlp$i"
	evseconVar="evseconlp$i"
	if [[ ${!lastmanagementVar} == "1" ]]; then
		if [[ ${!evseconVar} == "extopenwb" ]]; then
			echo "starting update on extOpenWB on LP$i"
			chargepIpVar="chargep${i}ip"
			mosquitto_pub -t openWB/set/system/releaseTrain -r -h ${!chargepIpVar} -m "$releasetrain"
			mosquitto_pub -t openWB/set/system/PerformUpdate -r -h ${!chargepIpVar} -m "1"
		fi
	fi
done

sleep 15

# backup some files before fetching new release
# module soc_eq
cp modules/soc_eq/soc_eq_acc_lp1 /tmp/soc_eq_acc_lp1
cp modules/soc_eq/soc_eq_acc_lp2 /tmp/soc_eq_acc_lp2
cp openwb.conf /tmp/openwb.conf

# fetch new release from GitHub
sudo git fetch origin
sudo git reset --hard origin/$train

# set permissions
cd /var/www/html/
sudo chown -R pi:pi openWB 
sudo chown -R www-data:www-data ${OPENWBBASEDIR}/web/backup
sudo chown -R www-data:www-data ${OPENWBBASEDIR}/web/tools/upload
sudo cp /tmp/openwb.conf ${OPENWBBASEDIR}/openwb.conf

# restore saved files after fetching new release
# module soc_eq
sudo cp /tmp/soc_eq_acc_lp1 ${OPENWBBASEDIR}/modules/soc_eq/soc_eq_acc_lp1
sudo cp /tmp/soc_eq_acc_lp2 ${OPENWBBASEDIR}/modules/soc_eq/soc_eq_acc_lp2

# set permissions
sudo chmod 777 ${OPENWBBASEDIR}/openwb.conf
sudo chmod +x ${OPENWBBASEDIR}/modules/*
sudo chmod +x ${OPENWBBASEDIR}/runs/*
sudo chmod +x ${OPENWBBASEDIR}/*.sh
sudo chmod 777 ${OPENWBBASEDIR}/ramdisk/*
sudo chmod 777 ${OPENWBBASEDIR}/web/lade.log
sleep 2

# now treat system as in booting state
nohup sudo ${OPENWBBASEDIR}/runs/atreboot.sh > /var/log/openWB.log 2>&1 &<|MERGE_RESOLUTION|>--- conflicted
+++ resolved
@@ -1,13 +1,7 @@
 #!/bin/bash
-<<<<<<< HEAD
 OPENWBBASEDIR=$(cd `dirname $0`/../ && pwd)
 cd ${OPENWBBASEDIR}/
 . ${OPENWBBASEDIR}/loadconfig.sh
-=======
-OPENWBBASEDIR=$(cd $(dirname "${BASH_SOURCE[0]}")/.. && pwd)
-cd /var/www/html/openWB
-. /var/www/html/openWB/loadconfig.sh
->>>>>>> 68b01ede
 
 # set mode to stop and flags in ramdisk and broker to indicate current update state
 mosquitto_pub -t openWB/set/ChargeMode -r -m "3"
