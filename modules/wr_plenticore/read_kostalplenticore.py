#!/usr/bin/python
# coding: utf8

#########################################################
#
# liest aus Wechselrichter Kostal Plenticore Register
# zu PV-Statistik und berechnet PV-Leistung, Speicherleistung
# unter Beachtung angeschlossener Batterie falls vorhanden
#
# WICHTIG: Tagesertrag wird nicht ausgelesen, dieser wird durch openWB berechnet!
# Kostal sieht Ertrag erst, wenn DC-AC-Wandlung erfolgte. Somit entsteht Ertrag in diesem Sinne auch,
# wenn der Speicher Leistung abgibt. PV-Leistung, die in den Speicher geht, sieht Kostal nicht als
# Ertrag. Da openWB den Tagesertrag jedoch als PV-Ertrag interpretiert (also ges. Energiemenge,
# die von der PV erzeugt wurde, einschl. Speicherladung), berechnet openWB selbst.
#
# Speicher nur am WR1 erlaubt! Bei zus. Speicher an WR2 stimmen die Werte nicht mehr!
#
# 2019 Kevin Wieland, Michael Ortenstein
# This file is part of openWB
#
#########################################################
import os
import sys
import time
remotedebug=0
#zukünftige Nutzung ?
#try:
#    import debugpy
#    remotedebug=1
#except ImportError, e:
#remotedebug=0  # module doesn't exist, deal with it.

from datetime import datetime
#from timezone import timezone
from pymodbus.payload import BinaryPayloadDecoder
from pymodbus.constants import Endian
from pymodbus.client.sync import ModbusTcpClient

class myLogging:
    @staticmethod
    def DebugLog(Pid, message):
        #local_time = datetime.now(timezone.utc).astimezone()
        local_time= datetime.now()
        print(local_time.strftime(format = "%Y-%m-%d %H:%M:%S") + ": PID: "+ Pid +": " + message)   
    @staticmethod
    def openWBLog(Pid, message):
        #local_time = datetime.now(timezone.utc).astimezone()
        local_time = datetime.now()
        log = (local_time.strftime(format = "%Y-%m-%d %H:%M:%S") + ": PID: "+ Pid +": " + 'read_kostalplenticore.py:' +message + '\n')
        try:
            # Versuche in ramdisk log zu schreiben
            with open('/var/www/html/openWB/ramdisk/openWB.log', 'a') as f:
                f.write(log)
        except:
            #2. Versuch mit print 
            DebugLog(Pid, message)            
            
class plenticore:
    
    def __init__(self, WRIP, Battery):        
        # Class Variablen
        self._WRIP = WRIP
        self._Battery = Battery
        self._wr = ''   
        # Plenticore als Modbus Client einrichten
        try:
            self._wr = ModbusTcpClient(self._WRIP, port=1502)        
            #self._wr.client.connect()
        except:
            # kein Zugriff auf WR1, also Abbruch und mit Null initialisierte Variablen in die Ramdisk
            myLogging.DebugLog('', 'Wechserrichter IP :' + self._WRIP)
            myLogging.openWBLog('Fehler beim Initialisieren des Modbus-Client WR1: ' + sys.exc_info()[0])
            sys.exit(1)            
    
    def ReadRegister(self, address, count=1, **kwargs):
        return self._wr.read_holding_registers(address,count,**kwargs)

    def ReadBattery(self):
        # dann zunächst alle relevanten Register aus WR 1 auslesen:
        try:
            if self._Battery == 1:
                # Speicher am Planticore 1, dann Leistung String 1+2 auslesen zwecks Berechnungen
                # Plenticore Register 260: Power DC1 [W]
                # ist Leistung String 1
                reg_260 = self._wr.read_holding_registers(260,2,unit=71)
                # Plenticore Register 260: Power DC1 [W]
                # ist Leistung String 1
                reg_270 = self._wr.read_holding_registers(270,2,unit=71)
                # Plenticore Register 582: Actual_batt_ch_disch_power [W]
                # ist Lade-/Entladeleistung des angeschlossenen Speichers
                # {charge=negativ, discharge=positiv}
                reg_582 = self._wr.read_holding_registers(582,1,unit=71)
                # Plenticore Register 514: Battery_actual_SOC [%]
                # ist Ladestand des Speichers
                reg_514 = self._wr.read_holding_registers(514,1,unit=71)              
        except:
            # kein Zugriff auf WR1, also Abbruch und mit 0 initialisierte Variablen in die Ramdisk
            myLogging.openWBLog('Fehler beim Lesen der Modbus-Register Battery:' + self._WRIP + '(falsche IP?)' + sys.exc_info()[0])        
            sys.exit(1)

        self.FRegister_260 = BinaryPayloadDecoder.fromRegisters(reg_260.registers, byteorder=Endian.Big, wordorder=Endian.Little)
        self.FRegister_270 = BinaryPayloadDecoder.fromRegisters(reg_270.registers, byteorder=Endian.Big, wordorder=Endian.Little)
        self.FRegister_514 = BinaryPayloadDecoder.fromRegisters(reg_514.registers, byteorder=Endian.Big, wordorder=Endian.Little)
        self.FRegister_582 = BinaryPayloadDecoder.fromRegisters(reg_582.registers, byteorder=Endian.Big, wordorder=Endian.Little)
                
    def ReadWechselrichter(self):
        try:
            # Plenticore Register 575: Inverter_generation_power_actual [W]
            # ist AC-Leistungsabgabe des Wechselrichters
            reg_575 = self._wr.read_holding_registers(575,1,unit=71)  
            # Plenticore Register 320: Total_yield [Wh]
            # ist PV Gesamtertrag
            reg_320 = self._wr.read_holding_registers(320,2,unit=71)
            # Plenticore Register 324: Yearly_yield [Wh]
            # ist PV Jahresertrag
            reg_324 = self._wr.read_holding_registers(324,2,unit=71)
            # Plenticore Register 326: Monthly_yield [Wh]
            # ist PV Monatsertrag
            reg_326 = self._wr.read_holding_registers(326,2,unit=71)                        
        except:
            # kein Zugriff auf WR1, also Abbruch und mit 0 initialisierte Variablen in die Ramdisk
            myLogging.openWBLog('Fehler beim Lesen der Modbus-Register WR:' + self._WRIP + '(falsche WR-IP?)' + sys.exc_info()[0])        
            sys.exit(1)

        self.FRegister_320 = BinaryPayloadDecoder.fromRegisters(reg_320.registers, byteorder=Endian.Big, wordorder=Endian.Little)
        self.FRegister_324 = BinaryPayloadDecoder.fromRegisters(reg_324.registers, byteorder=Endian.Big, wordorder=Endian.Little)
        self.FRegister_326 = BinaryPayloadDecoder.fromRegisters(reg_326.registers, byteorder=Endian.Big, wordorder=Endian.Little)
        self.FRegister_575 = BinaryPayloadDecoder.fromRegisters(reg_575.registers, byteorder=Endian.Big, wordorder=Endian.Little)
    def ReadKSEM300(self):
        try:
            # Strom auf Phasen 1-3 EVU aus Kostal Plenticore lesen
            # Wechselrichter bekommt Daten von Energy Manager EM300
            # Phase 1
            # Plenticore Register 222: Current_phase_1_(powermeter) [A]
            reg_222 = self._wr.read_holding_registers(222,2,unit=71)
            # Phase 2
            # Plenticore Register 232: Current_phase_2_(powermeter) [A]
            reg_232 = self._wr.read_holding_registers(232,2,unit=71)
            # Phase 3
            # Plenticore Register 242: Current_phase_3_(powermeter) [A]
            reg_242 = self._wr.read_holding_registers(242,2,unit=71)
            # Leistung EVU
            # Plenticore Register 252: Total_active_power_(powermeter) [W]
            # Sensorposition 1 (Hausanschluss): (+)Hausverbrauch (-)Erzeugung
            # Sensorposition 2 (EVU Anschlusspunkt): (+)Bezug (-)Einspeisung
            reg_252 = self._wr.read_holding_registers(252,2,unit=71)
            # Frequenz EVU
            # Plenticore Register 220: Frequency_(powermeter) [Hz]
            reg_220 = self._wr.read_holding_registers(220,2,unit=71)
            # Leistung auf Phasen 1-3 EVU aus Kostal Plenticore lesen
            # Wechselrichter bekommt Daten von Energy Manager EM300
            # Phase 1
            # Plenticore Register 224: Active_power_phase_1_(powermeter) [W]
            reg_224 = self._wr.read_holding_registers(224,2,unit=71)
            # Phase 2
            # Plenticore Register 234: Active_power_phase_2_(powermeter) [W]
            reg_234 = self._wr.read_holding_registers(234,2,unit=71)
            # Phase 3
            # Plenticore Register 244: Active_power_phase_3_(powermeter) [A]
            reg_244 = self._wr.read_holding_registers(244,2,unit=71)
            # Spannung auf Phasen 1-3 EVU aus Kostal Plenticore lesen
            # Wechselrichter bekommt Daten von Energy Manager EM300
            # Phase 1
            # Plenticore Register 230: Voltage_phase_1_(powermeter) [V]
            reg_230 = self._wr.read_holding_registers(230,2,unit=71)
            # Phase 2
            # Plenticore Register 240: Voltage_phase_2_(powermeter) [V]
            reg_240 = self._wr.read_holding_registers(240,2,unit=71)
            # Phase 3
            # Plenticore Register 250: Voltage_phase_3_(powermeter) [V]
            reg_250 = self._wr.read_holding_registers(250,2,unit=71)
            # Plenticore Register 150: Actual_cos_phi []
            # ist Wirkfaktor
            reg_150 = self._wr.read_holding_registers(150,2,unit=71)           
        except:
            # kein Zugriff auf WR1, also Abbruch und mit 0 initialisierte Variablen in die Ramdisk
            myLogging.openWBLog('Fehler beim Lesen der Modbus-Register KSEM300:' + self._WRIP + '(falsche WR-IP?)' + sys.exc_info()[0])        
            sys.exit(1)           
        
        #ausgelesene Register WR 1 dekodieren
        #FRegister_100 = BinaryPayloadDecoder.fromRegisters(reg_100.registers, byteorder=Endian.Big, wordorder=Endian.Little)
        self.FRegister_150 = BinaryPayloadDecoder.fromRegisters(reg_150.registers, byteorder=Endian.Big, wordorder=Endian.Little)
        self.FRegister_220 = BinaryPayloadDecoder.fromRegisters(reg_220.registers, byteorder=Endian.Big, wordorder=Endian.Little)
        self.FRegister_222 = BinaryPayloadDecoder.fromRegisters(reg_222.registers, byteorder=Endian.Big, wordorder=Endian.Little)
        self.FRegister_224 = BinaryPayloadDecoder.fromRegisters(reg_224.registers, byteorder=Endian.Big, wordorder=Endian.Little)
        self.FRegister_230 = BinaryPayloadDecoder.fromRegisters(reg_230.registers, byteorder=Endian.Big, wordorder=Endian.Little)
        self.FRegister_232 = BinaryPayloadDecoder.fromRegisters(reg_232.registers, byteorder=Endian.Big, wordorder=Endian.Little)
        self.FRegister_234 = BinaryPayloadDecoder.fromRegisters(reg_234.registers, byteorder=Endian.Big, wordorder=Endian.Little)
        self.FRegister_240 = BinaryPayloadDecoder.fromRegisters(reg_240.registers, byteorder=Endian.Big, wordorder=Endian.Little)
        self.FRegister_242 = BinaryPayloadDecoder.fromRegisters(reg_242.registers, byteorder=Endian.Big, wordorder=Endian.Little)
        self.FRegister_244 = BinaryPayloadDecoder.fromRegisters(reg_244.registers, byteorder=Endian.Big, wordorder=Endian.Little)
        self.FRegister_250 = BinaryPayloadDecoder.fromRegisters(reg_250.registers, byteorder=Endian.Big, wordorder=Endian.Little)
        self.FRegister_252 = BinaryPayloadDecoder.fromRegisters(reg_252.registers, byteorder=Endian.Big, wordorder=Endian.Little)
        
def main(argv=None):
    myPid = str(os.getpid()) 
    if len(sys.argv) ==5:
        # IP für Wechselrichter 1
        WR1IP = str(sys.argv[1])
        # IP für Wechselrichter 2
        WR2IP = str(sys.argv[2])
        # Battery vorhanden
        Battery = int(sys.argv[3])
        ## not used
        ARGV4 = str(sys.argv[4])
    else:
        myLogging.openWBLog(myPid, 'Argumente fehlen oder sind fehlerhaft')
        sys.exit(1)
    
    #tdo: how to get openWB debug level
    _strdebug = os.environ.get('debug')
    
    if _strdebug != 'none':
        try:      
            Debug = int(_strdebug)
        except:
            Debug = 0    
          
    # Variablen initialisieren
    # Summenwerte
    PV_power_total = 0
    Total_yield = 0
    Yearly_yield = 0
    Monthly_yield = 0
    # Werte WR1
    PV_power_ac1 = 0
    Total_yield1 = 0
    Yearly_yield1 = 0
    Monthly_yield1 = 0
    Actual_batt_ch_disch_power = 0
    Battery_actual_SOC = 0
    # Werte WR2
    PV_power_ac2 = 0
    Total_yield2 = 0
    Yearly_yield2 = 0
    Monthly_yield2 = 0
    # Werte EVU
    Bezug = 0
    Current_phase_1_powermeter = 0
    Current_phase_2_powermeter = 0
    Current_phase_3_powermeter = 0
    Frequency_powermeter = 0
    Active_power_phase_1_powermeter = 0
    Active_power_phase_2_powermeter = 0
    Active_power_phase_3_powermeter = 0
    Voltage_phase_1_powermeter = 0
    Voltage_phase_2_powermeter = 0
    Voltage_phase_3_powermeter = 0
    Actual_cos_phi = 0    
        
    WR1 = plenticore(WR1IP,Battery)
    # am WR2 darf keine Batterie sein, deswegen hier vereinfacht PV-Leistung = AC-Leistung des WR
    if WR2IP != 'none':
        WR2= plenticore(WR2IP, 0)    
    if remotedebug==1 and Debug >= 2:
        try:
            debugpy.listen(5678)
        except:
          pass
        
    myLogging.openWBLog(myPid, 'Wechselrichter Kostal Plenticore Config - WR1:' + str(WR1IP) + " -WR2:" + str(WR2IP) + " -Battery:" + str(Battery))
    
    WR1.ReadWechselrichter()
    WR1.ReadKSEM300()
        
    # dekodierte Register WR 1 in entsprechende Typen umwandeln
    #Total_DC_power1 = int(FRegister_100.decode_32bit_float())
    Total_yield1 = int(WR1.FRegister_320.decode_32bit_float())
    Yearly_yield1 = round((WR1.FRegister_324.decode_32bit_float()/1000),2)
    Monthly_yield1 = round((WR1.FRegister_326.decode_32bit_float()/1000),2)
    Inverter_generation_power_actual1 = int(WR1.FRegister_575.decode_16bit_int())
    # Werte aus EM300/KSEM
    Current_phase_1_powermeter = round(WR1.FRegister_222.decode_32bit_float(),2)
    Current_phase_2_powermeter = round(WR1.FRegister_232.decode_32bit_float(),2)
    Current_phase_3_powermeter = round(WR1.FRegister_242.decode_32bit_float(),2)
    Total_active_power_powermeter = int(WR1.FRegister_252.decode_32bit_float())
    Frequency_powermeter = round(WR1.FRegister_220.decode_32bit_float(),2)
    Active_power_phase_1_powermeter = round(WR1.FRegister_224.decode_32bit_float(),2)
    Active_power_phase_2_powermeter = round(WR1.FRegister_234.decode_32bit_float(),2)
    Active_power_phase_3_powermeter = round(WR1.FRegister_244.decode_32bit_float(),2)
    Voltage_phase_1_powermeter = round(WR1.FRegister_230.decode_32bit_float(),2)
    Voltage_phase_2_powermeter = round(WR1.FRegister_240.decode_32bit_float(),2)
    Voltage_phase_3_powermeter = round(WR1.FRegister_250.decode_32bit_float(),2)
    Actual_cos_phi = round(WR1.FRegister_150.decode_32bit_float(),3)
    if Battery == 1:
        WR1.ReadBattery()    
        DC1_power1 = int(WR1.FRegister_260.decode_32bit_float())
        DC2_power1 = int(WR1.FRegister_270.decode_32bit_float())
        Actual_batt_ch_disch_power = int(WR1.FRegister_582.decode_16bit_int())
        Battery_actual_SOC = int(WR1.FRegister_514.decode_16bit_int())
    else:
        Actual_batt_ch_disch_power = 0
        Battery_actual_SOC = 0

    # ggf. dekodierte Register WR 2 in entsprechende Typen umwandeln
    if WR2IP != 'none':
        WR2.ReadWechselrichter()
        Total_yield2 = int(WR2.FRegister_320.decode_32bit_float())
        Yearly_yield2 = round((WR2.FRegister_324.decode_32bit_float()/1000),2)
        Monthly_yield2 = round((WR2.FRegister_326.decode_32bit_float()/1000),2)
        Inverter_generation_power_actual2 = int(WR2.FRegister_575.decode_16bit_int())

    # AC-Leistung der PV-Module/des Speichers für WR 1 bestimmen
    if Battery == 0:
        # kein Speicher verbaut, dann ist PV-Leistung = AC-Leistung
        PV_power_ac1 = Inverter_generation_power_actual1
    else:
        # da Batterie DC-seitig angebunden ist,
        # muss deren Lade-/Entladeleistung mitbetrachtet werden
        # wenn man die AC-Leistung der PV-Module und des Speichers bestimmen möchte.
        # Kostal liefert nur DC-Werte, also DC-Leistung berechnen
        PV_power_dc1 = DC1_power1 + DC2_power1 # PV an String 1 und 2

        # schauen, ob überhaupt PV-Leistung erzeugt wird
        if PV_power_dc1 < 0:
            # PV-Anlage kann nichts verbrauchen, also ggf. Register-/Rundungsfehler korrigieren
            PV_power_ac1 = 0
        else:
            # wird PV-DC-Leistung erzeugt, müssen die Wandlungsverluste betrachtet werden
            # Kostal liefert nur DC-seitige Werte
            # zunächst Annahme, die Batterie wird geladen:
            # die PV-Leistung die Summe aus verlustbehafteter AC-Leistungsabgabe des WR
            # und der DC-Ladeleistung, die Wandlungsverluste werden also nur in der PV-Leistung
            # ersichtlich
            if Actual_batt_ch_disch_power > 0:
                # wird die Batterie entladen, werden die Wandlungsverluste anteilig an der
                # DC-Leistung auf PV und Batterie verteilt
                # dazu muss der Divisor Total_DC_power != 0 sein
                Total_DC_power1 = PV_power_dc1 + Actual_batt_ch_disch_power
                PV_power_ac1 = int((PV_power_dc1 / float(Total_DC_power1)) * Inverter_generation_power_actual1)
                Actual_batt_ch_disch_power = Inverter_generation_power_actual1 - PV_power_ac1
            else:
                # Batterie wird geladen
                # dann ist PV-Leistung die Wechselrichter-AC-Leistung + die Ladeleistung der Batterie (negative because charging)
                PV_power_ac1 = Inverter_generation_power_actual1 - Actual_batt_ch_disch_power

    # am WR2 darf keine Batterie sein, deswegen hier vereinfacht PV-Leistung = AC-Leistung des WR
    if WR2IP != 'none':
        PV_power_ac2 = Inverter_generation_power_actual2

    # Bezug zunächst nur auslesen, Sensorposition wird im Strombezugsmessmodul betrachtet
    Bezug = Total_active_power_powermeter

    # Summe der jeweiligen AC-Leistungen bestimmen
    PV_power_total = PV_power_ac1 + PV_power_ac2

    # Erzeugung wird in openWB als negativer Wert weiter verarbeitet
    PV_power_total *= -1
    Actual_batt_ch_disch_power *= -1
    PV_power_ac1 *= -1
    PV_power_ac2 *= -1

    # Summen der Erträge bestimmen
    Total_yield = Total_yield1 + Total_yield2
    Monthly_yield = Monthly_yield1 + Monthly_yield2
    Yearly_yield = Yearly_yield1 + Yearly_yield2

    # zunächst alle Summenwerte beider WR
    # Gesamtleistung AC PV-Module
    with open('/var/www/html/openWB/ramdisk/pvwatt', 'w') as f:
        f.write(str(PV_power_total))
    #schreibe den Wert nur wenn kein Speicher vorhanden ist. Wenn er da ist nutze die openWB PV Watt beschränkung
    if Battery != 1:
        # Gesamtertrag in Wattstunden
        with open('/var/www/html/openWB/ramdisk/pvkwh', 'w') as f:
            f.write(str(Total_yield))
    # Gesamtertrag in Kilowattstunden
    with open('/var/www/html/openWB/ramdisk/pvkwhk', 'w') as f:
        f.write(str(Total_yield / 1000))
    # Jahresertrag in Kilowattstunden
    with open('/var/www/html/openWB/ramdisk/yearly_pvkwhk', 'w') as f:
        f.write(str(Yearly_yield))
    # Monatsertrag in Kilowattstunden
    with open('/var/www/html/openWB/ramdisk/monthly_pvkwhk', 'w') as f:
        f.write(str(Monthly_yield))
    # Werte WR 1
    # Leistung AC PV-Module
    with open('/var/www/html/openWB/ramdisk/pvwatt1', 'w') as f:
        f.write(str(PV_power_ac1))
    # Gesamtertrag in Wattstunden
    with open('/var/www/html/openWB/ramdisk/pvkwh1', 'w') as f:
        f.write(str(Total_yield1))
    # Gesamtertrag in Kilowattstunden
    with open('/var/www/html/openWB/ramdisk/pvkwhk1', 'w') as f:
        f.write(str(Total_yield1 / 1000))
    # Jahresertrag in Kilowattstunden
    with open('/var/www/html/openWB/ramdisk/yearly_pvkwhk1', 'w') as f:
        f.write(str(Yearly_yield1))
    # Monatsertrag in Kilowattstunden
    with open('/var/www/html/openWB/ramdisk/monthly_pvkwhk1', 'w') as f:
        f.write(str(Monthly_yield1))

    # Werte WR 2
    # Leistung AC PV-Module
    with open('/var/www/html/openWB/ramdisk/pvwatt2', 'w') as f:
        f.write(str(PV_power_ac2))
    # Gesamtertrag in Wattstunden
    with open('/var/www/html/openWB/ramdisk/pvkwh2', 'w') as f:
        f.write(str(Total_yield2))
    # Gesamtertrag in Kilowattstunden
    with open('/var/www/html/openWB/ramdisk/pvkwhk2', 'w') as f:
        f.write(str(Total_yield2 / 1000))
    # Jahresertrag in Kilowattstunden
    with open('/var/www/html/openWB/ramdisk/yearly_pvkwhk2', 'w') as f:
        f.write(str(Yearly_yield2))
    # Monatsertrag in Kilowattstunden
    with open('/var/www/html/openWB/ramdisk/monthly_pvkwhk2', 'w') as f:
        f.write(str(Monthly_yield2))

    # Nachfolgende Werte nur in temporäre ramdisk, da die Module
    # Speicher und Bezug für die globalen Variablen zuständig sind
    # und dort die Übernahme in die entsprechende ramdisk erfolgt
    # Speicherleistung WR 1
    with open('/var/www/html/openWB/ramdisk/temp_speicherleistung', 'w') as f:
        f.write(str(Actual_batt_ch_disch_power))
    # Bezug EVU
    with open('/var/www/html/openWB/ramdisk/temp_wattbezug', 'w') as f:
        f.write(str(Bezug))
    # Bezug Strom Phase 1
    with open('/var/www/html/openWB/ramdisk/temp_bezuga1', 'w') as f:
        f.write(str(Current_phase_1_powermeter))
    # Bezug Strom Phase 2
    with open('/var/www/html/openWB/ramdisk/temp_bezuga2', 'w') as f:
        f.write(str(Current_phase_2_powermeter))
    # Bezug Strom Phase 3
    with open('/var/www/html/openWB/ramdisk/temp_bezuga3', 'w') as f:
        f.write(str(Current_phase_3_powermeter))
    # Netzfrequenz
    with open('/var/www/html/openWB/ramdisk/temp_evuhz', 'w') as f:
        f.write(str(Frequency_powermeter))
    # Bezug Leistung Phase 1
    with open('/var/www/html/openWB/ramdisk/temp_bezugw1', 'w') as f:
        f.write(str(Active_power_phase_1_powermeter))
    # Bezug Leistung Phase 2
    with open('/var/www/html/openWB/ramdisk/temp_bezugw2', 'w') as f:
        f.write(str(Active_power_phase_2_powermeter))
    # Bezug Leistung Phase 3
    with open('/var/www/html/openWB/ramdisk/temp_bezugw3', 'w') as f:
        f.write(str(Active_power_phase_3_powermeter))
    # Spannung Phase 1
    with open('/var/www/html/openWB/ramdisk/temp_evuv1', 'w') as f:
        f.write(str(Voltage_phase_1_powermeter))
    # Spannung Phase 2
    with open('/var/www/html/openWB/ramdisk/temp_evuv2', 'w') as f:
        f.write(str(Voltage_phase_2_powermeter))
    # Spannung Phase 3
    with open('/var/www/html/openWB/ramdisk/temp_evuv3', 'w') as f:
        f.write(str(Voltage_phase_3_powermeter))
    # Wirkfaktor, wird nur einmal vom Wechselrichter ausgegeben,
    # und ist demnach für alle Phasen identisch
    with open('/var/www/html/openWB/ramdisk/temp_evupf1', 'w') as f:
        f.write(str(Actual_cos_phi))
    with open('/var/www/html/openWB/ramdisk/temp_evupf2', 'w') as f:
        f.write(str(Actual_cos_phi))
    with open('/var/www/html/openWB/ramdisk/temp_evupf3', 'w') as f:
        f.write(str(Actual_cos_phi))

    # Speicher Ladestand von Speicher am WR 1
    with open('/var/www/html/openWB/ramdisk/temp_speichersoc', 'w') as f:
<<<<<<< HEAD
        f.write(str(Battery_actual_SOC))

# Hauptprogramm

# # übergebene Paremeter auslesen
if len(sys.argv) == 5:
    ipaddress = str(sys.argv[1])
    ipaddress2 = str(sys.argv[2])
    boolspeicher = int(sys.argv[3])
    ipaddress3 = str(sys.argv[4])

else:
    # Hauptprogramm nur ausführen, wenn Argumente stimmen; erstes Argument ist immer Dateiname
    write_log_entry('Argumente fehlen oder sind fehlerhaft')
    write_to_ramdisk()
    exit()


# Plenticore als Modbus Client einrichten
try:
    client = ModbusTcpClient(ipaddress, port=1502)
except:
    # kein Zugriff auf WR1, also Abbruch und mit Null initialisierte Variablen in die Ramdisk
    write_log_entry('Fehler beim Initialisieren des Modbus-Client WR1')
    write_to_ramdisk()
    exit()

if ipaddress2 != 'none':
    try:
        client2 = ModbusTcpClient(ipaddress2, port=1502)
    except:
        # kein Zugriff auf WR2, also Abbruch und mit Null initialisierte Variablen in die Ramdisk
        write_log_entry('Fehler beim Initialisieren des Modbus-Client WR2')
        write_to_ramdisk()
        exit()
if ipaddress3 != 'none':
    try:
        client3 = ModbusTcpClient(ipaddress3, port=1502)
    except:
        # kein Zugriff auf WR3, also Abbruch und mit Null initialisierte Variablen in die Ramdisk
        write_log_entry('Fehler beim Initialisieren des Modbus-Client WR3')
        write_to_ramdisk()
        exit()
# dann zunächst alle relevanten Register aus WR 1 auslesen:
try:
    if boolspeicher == 1:
        # Speicher am Planticore 1, dann Leistung String 1+2 auslesen zwecks Berechnungen
        # Plenticore Register 260: Power DC1 [W]
        # ist Leistung String 1
        reg_260 = client.read_holding_registers(260,2,unit=71)
        # Plenticore Register 260: Power DC1 [W]
        # ist Leistung String 1
        reg_270 = client.read_holding_registers(270,2,unit=71)
        # Plenticore Register 582: Actual_batt_ch_disch_power [W]
        # ist Lade-/Entladeleistung des angeschlossenen Speichers
        # {charge=negativ, discharge=positiv}
        reg_582 = client.read_holding_registers(582,1,unit=71)
        # Plenticore Register 514: Battery_actual_SOC [%]
        # ist Ladestand des Speichers
        reg_514 = client.read_holding_registers(514,1,unit=71)

    # Plenticore Register 575: Inverter_generation_power_actual [W]
    # ist AC-Leistungsabgabe des Wechselrichters
    reg_575 = client.read_holding_registers(575,1,unit=71)
    # Strom auf Phasen 1-3 EVU aus Kostal Plenticore lesen
    # Wechselrichter bekommt Daten von Energy Manager EM300
    # Phase 1
    # Plenticore Register 222: Current_phase_1_(powermeter) [A]
    reg_222 = client.read_holding_registers(222,2,unit=71)
    # Phase 2
    # Plenticore Register 232: Current_phase_2_(powermeter) [A]
    reg_232 = client.read_holding_registers(232,2,unit=71)
    # Phase 3
    # Plenticore Register 242: Current_phase_3_(powermeter) [A]
    reg_242 = client.read_holding_registers(242,2,unit=71)
    # Leistung EVU
    # Plenticore Register 252: Total_active_power_(powermeter) [W]
    # Sensorposition 1 (Hausanschluss): (+)Hausverbrauch (-)Erzeugung
    # Sensorposition 2 (EVU Anschlusspunkt): (+)Bezug (-)Einspeisung
    reg_252 = client.read_holding_registers(252,2,unit=71)
    # Frequenz EVU
    # Plenticore Register 220: Frequency_(powermeter) [Hz]
    reg_220 = client.read_holding_registers(220,2,unit=71)
    # Leistung auf Phasen 1-3 EVU aus Kostal Plenticore lesen
    # Wechselrichter bekommt Daten von Energy Manager EM300
    # Phase 1
    # Plenticore Register 224: Active_power_phase_1_(powermeter) [W]
    reg_224 = client.read_holding_registers(224,2,unit=71)
    # Phase 2
    # Plenticore Register 234: Active_power_phase_2_(powermeter) [W]
    reg_234 = client.read_holding_registers(234,2,unit=71)
    # Phase 3
    # Plenticore Register 244: Active_power_phase_3_(powermeter) [A]
    reg_244 = client.read_holding_registers(244,2,unit=71)
    # Spannung auf Phasen 1-3 EVU aus Kostal Plenticore lesen
    # Wechselrichter bekommt Daten von Energy Manager EM300
    # Phase 1
    # Plenticore Register 230: Voltage_phase_1_(powermeter) [V]
    reg_230 = client.read_holding_registers(230,2,unit=71)
    # Phase 2
    # Plenticore Register 240: Voltage_phase_2_(powermeter) [V]
    reg_240 = client.read_holding_registers(240,2,unit=71)
    # Phase 3
    # Plenticore Register 250: Voltage_phase_3_(powermeter) [V]
    reg_250 = client.read_holding_registers(250,2,unit=71)
    # Plenticore Register 150: Actual_cos_phi []
    # ist Wirkfaktor
    reg_150 = client.read_holding_registers(150,2,unit=71)
    # Plenticore Register 320: Total_yield [Wh]
    # ist PV Gesamtertrag
    reg_320 = client.read_holding_registers(320,2,unit=71)
    # Plenticore Register 324: Yearly_yield [Wh]
    # ist PV Jahresertrag
    reg_324 = client.read_holding_registers(324,2,unit=71)
    # Plenticore Register 326: Monthly_yield [Wh]
    # ist PV Monatsertrag
    reg_326 = client.read_holding_registers(326,2,unit=71)
except:
    # kein Zugriff auf WR1, also Abbruch und mit 0 initialisierte Variablen in die Ramdisk
    write_log_entry('Fehler beim Lesen der Modbus-Register WR1 (falsche IP oder WR offline?)')
    write_to_ramdisk()
    exit()

# ggf. WR 2 auslesen, es werden keine Register für Daten vom EM300/KSEM
# gelesen, diese kommen ausschließlich über den WR 1
if ipaddress2 != 'none':
    try:
        # Plenticore Register 575: Inverter_generation_power_actual [W]
        # ist AC-Leistungsabgabe des Wechselrichters
        reg2_575 = client2.read_holding_registers(575,1,unit=71)
        # Plenticore Register 320: Total_yield [Wh]
        # ist PV Gesamtertrag
        reg2_320 = client2.read_holding_registers(320,2,unit=71)
        # Plenticore Register 324: Yearly_yield [Wh]
        # ist PV Jahresertrag
        reg2_324 = client2.read_holding_registers(324,2,unit=71)
        # Plenticore Register 326: Monthly_yield [Wh]
        # ist PV Monatsertrag
        reg2_326 = client2.read_holding_registers(326,2,unit=71)
    except:
        # Lesefehler bei den Registern, also Abbruch und mit 0 initialisierte Variablen in die Ramdisk
        write_log_entry('Fehler beim Lesen der Modbus-Register WR2 (falsche IP oder WR offline?)')
        write_to_ramdisk()
        exit()
# ggf. WR 3 auslesen, es werden keine Register für Daten vom EM300/KSEM
# gelesen, diese kommen ausschließlich über den WR 1
if ipaddress3 != 'none':
    try:
        # Plenticore Register 575: Inverter_generation_power_actual [W]
        # ist AC-Leistungsabgabe des Wechselrichters
        reg3_575 = client3.read_holding_registers(575,1,unit=71)
        # Plenticore Register 320: Total_yield [Wh]
        # ist PV Gesamtertrag
        reg3_320 = client3.read_holding_registers(320,2,unit=71)
        # Plenticore Register 324: Yearly_yield [Wh]
        # ist PV Jahresertrag
        reg3_324 = client3.read_holding_registers(324,2,unit=71)
        # Plenticore Register 326: Monthly_yield [Wh]
        # ist PV Monatsertrag
        reg3_326 = client3.read_holding_registers(326,2,unit=71)
    except:
        # Lesefehler bei den Registern, also Abbruch und mit 0 initialisierte Variablen in die Ramdisk
        write_log_entry('Fehler beim Lesen der Modbus-Register WR3 (falsche IP oder WR offline?)')
        write_to_ramdisk()
        exit()
# ausgelesene Register WR 1 dekodieren
#FRegister_100 = BinaryPayloadDecoder.fromRegisters(reg_100.registers, byteorder=Endian.Big, wordorder=Endian.Little)
FRegister_150 = BinaryPayloadDecoder.fromRegisters(reg_150.registers, byteorder=Endian.Big, wordorder=Endian.Little)
FRegister_220 = BinaryPayloadDecoder.fromRegisters(reg_220.registers, byteorder=Endian.Big, wordorder=Endian.Little)
FRegister_222 = BinaryPayloadDecoder.fromRegisters(reg_222.registers, byteorder=Endian.Big, wordorder=Endian.Little)
FRegister_224 = BinaryPayloadDecoder.fromRegisters(reg_224.registers, byteorder=Endian.Big, wordorder=Endian.Little)
FRegister_230 = BinaryPayloadDecoder.fromRegisters(reg_230.registers, byteorder=Endian.Big, wordorder=Endian.Little)
FRegister_232 = BinaryPayloadDecoder.fromRegisters(reg_232.registers, byteorder=Endian.Big, wordorder=Endian.Little)
FRegister_234 = BinaryPayloadDecoder.fromRegisters(reg_234.registers, byteorder=Endian.Big, wordorder=Endian.Little)
FRegister_240 = BinaryPayloadDecoder.fromRegisters(reg_240.registers, byteorder=Endian.Big, wordorder=Endian.Little)
FRegister_242 = BinaryPayloadDecoder.fromRegisters(reg_242.registers, byteorder=Endian.Big, wordorder=Endian.Little)
FRegister_244 = BinaryPayloadDecoder.fromRegisters(reg_244.registers, byteorder=Endian.Big, wordorder=Endian.Little)
FRegister_250 = BinaryPayloadDecoder.fromRegisters(reg_250.registers, byteorder=Endian.Big, wordorder=Endian.Little)
FRegister_252 = BinaryPayloadDecoder.fromRegisters(reg_252.registers, byteorder=Endian.Big, wordorder=Endian.Little)
FRegister_320 = BinaryPayloadDecoder.fromRegisters(reg_320.registers, byteorder=Endian.Big, wordorder=Endian.Little)
FRegister_324 = BinaryPayloadDecoder.fromRegisters(reg_324.registers, byteorder=Endian.Big, wordorder=Endian.Little)
FRegister_326 = BinaryPayloadDecoder.fromRegisters(reg_326.registers, byteorder=Endian.Big, wordorder=Endian.Little)
FRegister_575 = BinaryPayloadDecoder.fromRegisters(reg_575.registers, byteorder=Endian.Big, wordorder=Endian.Little)
if boolspeicher == 1:
    FRegister_260 = BinaryPayloadDecoder.fromRegisters(reg_260.registers, byteorder=Endian.Big, wordorder=Endian.Little)
    FRegister_270 = BinaryPayloadDecoder.fromRegisters(reg_270.registers, byteorder=Endian.Big, wordorder=Endian.Little)
    FRegister_514 = BinaryPayloadDecoder.fromRegisters(reg_514.registers, byteorder=Endian.Big, wordorder=Endian.Little)
    FRegister_582 = BinaryPayloadDecoder.fromRegisters(reg_582.registers, byteorder=Endian.Big, wordorder=Endian.Little)

# ggf. ausgelesene Register WR 2 dekodieren
if ipaddress2 != 'none':
    FRegister2_320 = BinaryPayloadDecoder.fromRegisters(reg2_320.registers, byteorder=Endian.Big, wordorder=Endian.Little)
    FRegister2_324 = BinaryPayloadDecoder.fromRegisters(reg2_324.registers, byteorder=Endian.Big, wordorder=Endian.Little)
    FRegister2_326 = BinaryPayloadDecoder.fromRegisters(reg2_326.registers, byteorder=Endian.Big, wordorder=Endian.Little)
    FRegister2_575 = BinaryPayloadDecoder.fromRegisters(reg2_575.registers, byteorder=Endian.Big, wordorder=Endian.Little)
# ggf. ausgelesene Register WR 2 dekodieren
if ipaddress3 != 'none':
    FRegister3_320 = BinaryPayloadDecoder.fromRegisters(reg3_320.registers, byteorder=Endian.Big, wordorder=Endian.Little)
    FRegister3_324 = BinaryPayloadDecoder.fromRegisters(reg3_324.registers, byteorder=Endian.Big, wordorder=Endian.Little)
    FRegister3_326 = BinaryPayloadDecoder.fromRegisters(reg3_326.registers, byteorder=Endian.Big, wordorder=Endian.Little)
    FRegister3_575 = BinaryPayloadDecoder.fromRegisters(reg3_575.registers, byteorder=Endian.Big, wordorder=Endian.Little)

# dekodierte Register WR 1 in entsprechende Typen umwandeln
#Total_DC_power1 = int(FRegister_100.decode_32bit_float())
Total_yield1 = int(FRegister_320.decode_32bit_float())
Yearly_yield1 = round((FRegister_324.decode_32bit_float()/1000),2)
Monthly_yield1 = round((FRegister_326.decode_32bit_float()/1000),2)
Inverter_generation_power_actual1 = int(FRegister_575.decode_16bit_int())
# Werte aus EM300/KSEM
Current_phase_1_powermeter = round(FRegister_222.decode_32bit_float(),2)
Current_phase_2_powermeter = round(FRegister_232.decode_32bit_float(),2)
Current_phase_3_powermeter = round(FRegister_242.decode_32bit_float(),2)
Total_active_power_powermeter = int(FRegister_252.decode_32bit_float())
Frequency_powermeter = round(FRegister_220.decode_32bit_float(),2)
Active_power_phase_1_powermeter = round(FRegister_224.decode_32bit_float(),2)
Active_power_phase_2_powermeter = round(FRegister_234.decode_32bit_float(),2)
Active_power_phase_3_powermeter = round(FRegister_244.decode_32bit_float(),2)
Voltage_phase_1_powermeter = round(FRegister_230.decode_32bit_float(),2)
Voltage_phase_2_powermeter = round(FRegister_240.decode_32bit_float(),2)
Voltage_phase_3_powermeter = round(FRegister_250.decode_32bit_float(),2)
Actual_cos_phi = round(FRegister_150.decode_32bit_float(),3)
if boolspeicher == 1:
    DC1_power1 = int(FRegister_260.decode_32bit_float())
    DC2_power1 = int(FRegister_270.decode_32bit_float())
    Actual_batt_ch_disch_power = int(FRegister_582.decode_16bit_int())
    Battery_actual_SOC = int(FRegister_514.decode_16bit_int())
else:
    Actual_batt_ch_disch_power = 0
    Battery_actual_SOC = 0

# ggf. dekodierte Register WR 2 in entsprechende Typen umwandeln
if ipaddress2 != 'none':
    Total_yield2 = int(FRegister2_320.decode_32bit_float())
    Yearly_yield2 = round((FRegister2_324.decode_32bit_float()/1000),2)
    Monthly_yield2 = round((FRegister2_326.decode_32bit_float()/1000),2)
    Inverter_generation_power_actual2 = int(FRegister2_575.decode_16bit_int())
if ipaddress3 != 'none':
    Total_yield3 = int(FRegister3_320.decode_32bit_float())
    Yearly_yield3 = round((FRegister3_324.decode_32bit_float()/1000),2)
    Monthly_yield3 = round((FRegister3_326.decode_32bit_float()/1000),2)
    Inverter_generation_power_actual3 = int(FRegister3_575.decode_16bit_int())
# AC-Leistung der PV-Module/des Speichers für WR 1 bestimmen
if boolspeicher == 0:
    # kein Speicher verbaut, dann ist PV-Leistung = AC-Leistung
    PV_power_ac1 = Inverter_generation_power_actual1
else:
    # da Batterie DC-seitig angebunden ist,
    # muss deren Lade-/Entladeleistung mitbetrachtet werden
    # wenn man die AC-Leistung der PV-Module und des Speichers bestimmen möchte.
    # Kostal liefert nur DC-Werte, also DC-Leistung berechnen
    PV_power_dc1 = DC1_power1 + DC2_power1 # PV an String 1 und 2

    # schauen, ob überhaupt PV-Leistung erzeugt wird
    if PV_power_dc1 < 0:
        # PV-Anlage kann nichts verbrauchen, also ggf. Register-/Rundungsfehler korrigieren
        PV_power_ac1 = 0
    else:
        # wird PV-DC-Leistung erzeugt, müssen die Wandlungsverluste betrachtet werden
        # Kostal liefert nur DC-seitige Werte
        # zunächst Annahme, die Batterie wird geladen:
        # die PV-Leistung die Summe aus verlustbehafteter AC-Leistungsabgabe des WR
        # und der DC-Ladeleistung, die Wandlungsverluste werden also nur in der PV-Leistung
        # ersichtlich
        if Actual_batt_ch_disch_power > 0:
            # wird die Batterie entladen, werden die Wandlungsverluste anteilig an der
            # DC-Leistung auf PV und Batterie verteilt
            # dazu muss der Divisor Total_DC_power != 0 sein
            Total_DC_power1 = PV_power_dc1 + Actual_batt_ch_disch_power
            PV_power_ac1 = int((PV_power_dc1 / float(Total_DC_power1)) * Inverter_generation_power_actual1)
            Actual_batt_ch_disch_power = Inverter_generation_power_actual1 - PV_power_ac1
        else:
            # Batterie wird geladen
            # dann ist PV-Leistung die Wechselrichter-AC-Leistung + die Ladeleistung der Batterie (negative because charging)
            PV_power_ac1 = Inverter_generation_power_actual1 - Actual_batt_ch_disch_power

# am WR2 darf keine Batterie sein, deswegen hier vereinfacht PV-Leistung = AC-Leistung des WR
if ipaddress2 != 'none':
    PV_power_ac2 = Inverter_generation_power_actual2
# am WR3 darf keine Batterie sein, deswegen hier vereinfacht PV-Leistung = AC-Leistung des WR
if ipaddress3 != 'none':
    PV_power_ac3 = Inverter_generation_power_actual3

# Bezug zunächst nur auslesen, Sensorposition wird im Strombezugsmessmodul betrachtet
Bezug = Total_active_power_powermeter

# Summe der jeweiligen AC-Leistungen bestimmen
PV_power_total = PV_power_ac1 + PV_power_ac2 + PV_power_ac3

# Ab und an liefert der WR Werte (gerade beim Anlaufen), die einen Verbrauch der PV-AC-Seite suggerieren
# Da dies unplausibel ist, wird in diesem Fall die PV-Leistung auf 0 gesetzt
if PV_power_total < 0:
    PV_power_total = 0

# Ab und an liefert der WR Werte (gerade beim Anlaufen), die einen Verbrauch der PV-AC-Seite suggerieren
# Da dies unplausibel ist, wird in diesem Fall die PV-Leistung auf 0 gesetzt
if PV_power_total < 0:
    PV_power_total = 0

# Erzeugung wird in openWB als negativer Wert weiter verarbeitet
PV_power_total *= -1
Actual_batt_ch_disch_power *= -1
PV_power_ac1 *= -1
PV_power_ac2 *= -1
PV_power_ac3 *= -1
=======
        f.write(str(Battery_actual_SOC))                      
>>>>>>> 25b9e81e

if __name__ == "__main__":
    main(sys.argv)<|MERGE_RESOLUTION|>--- conflicted
+++ resolved
@@ -457,314 +457,7 @@
 
     # Speicher Ladestand von Speicher am WR 1
     with open('/var/www/html/openWB/ramdisk/temp_speichersoc', 'w') as f:
-<<<<<<< HEAD
-        f.write(str(Battery_actual_SOC))
-
-# Hauptprogramm
-
-# # übergebene Paremeter auslesen
-if len(sys.argv) == 5:
-    ipaddress = str(sys.argv[1])
-    ipaddress2 = str(sys.argv[2])
-    boolspeicher = int(sys.argv[3])
-    ipaddress3 = str(sys.argv[4])
-
-else:
-    # Hauptprogramm nur ausführen, wenn Argumente stimmen; erstes Argument ist immer Dateiname
-    write_log_entry('Argumente fehlen oder sind fehlerhaft')
-    write_to_ramdisk()
-    exit()
-
-
-# Plenticore als Modbus Client einrichten
-try:
-    client = ModbusTcpClient(ipaddress, port=1502)
-except:
-    # kein Zugriff auf WR1, also Abbruch und mit Null initialisierte Variablen in die Ramdisk
-    write_log_entry('Fehler beim Initialisieren des Modbus-Client WR1')
-    write_to_ramdisk()
-    exit()
-
-if ipaddress2 != 'none':
-    try:
-        client2 = ModbusTcpClient(ipaddress2, port=1502)
-    except:
-        # kein Zugriff auf WR2, also Abbruch und mit Null initialisierte Variablen in die Ramdisk
-        write_log_entry('Fehler beim Initialisieren des Modbus-Client WR2')
-        write_to_ramdisk()
-        exit()
-if ipaddress3 != 'none':
-    try:
-        client3 = ModbusTcpClient(ipaddress3, port=1502)
-    except:
-        # kein Zugriff auf WR3, also Abbruch und mit Null initialisierte Variablen in die Ramdisk
-        write_log_entry('Fehler beim Initialisieren des Modbus-Client WR3')
-        write_to_ramdisk()
-        exit()
-# dann zunächst alle relevanten Register aus WR 1 auslesen:
-try:
-    if boolspeicher == 1:
-        # Speicher am Planticore 1, dann Leistung String 1+2 auslesen zwecks Berechnungen
-        # Plenticore Register 260: Power DC1 [W]
-        # ist Leistung String 1
-        reg_260 = client.read_holding_registers(260,2,unit=71)
-        # Plenticore Register 260: Power DC1 [W]
-        # ist Leistung String 1
-        reg_270 = client.read_holding_registers(270,2,unit=71)
-        # Plenticore Register 582: Actual_batt_ch_disch_power [W]
-        # ist Lade-/Entladeleistung des angeschlossenen Speichers
-        # {charge=negativ, discharge=positiv}
-        reg_582 = client.read_holding_registers(582,1,unit=71)
-        # Plenticore Register 514: Battery_actual_SOC [%]
-        # ist Ladestand des Speichers
-        reg_514 = client.read_holding_registers(514,1,unit=71)
-
-    # Plenticore Register 575: Inverter_generation_power_actual [W]
-    # ist AC-Leistungsabgabe des Wechselrichters
-    reg_575 = client.read_holding_registers(575,1,unit=71)
-    # Strom auf Phasen 1-3 EVU aus Kostal Plenticore lesen
-    # Wechselrichter bekommt Daten von Energy Manager EM300
-    # Phase 1
-    # Plenticore Register 222: Current_phase_1_(powermeter) [A]
-    reg_222 = client.read_holding_registers(222,2,unit=71)
-    # Phase 2
-    # Plenticore Register 232: Current_phase_2_(powermeter) [A]
-    reg_232 = client.read_holding_registers(232,2,unit=71)
-    # Phase 3
-    # Plenticore Register 242: Current_phase_3_(powermeter) [A]
-    reg_242 = client.read_holding_registers(242,2,unit=71)
-    # Leistung EVU
-    # Plenticore Register 252: Total_active_power_(powermeter) [W]
-    # Sensorposition 1 (Hausanschluss): (+)Hausverbrauch (-)Erzeugung
-    # Sensorposition 2 (EVU Anschlusspunkt): (+)Bezug (-)Einspeisung
-    reg_252 = client.read_holding_registers(252,2,unit=71)
-    # Frequenz EVU
-    # Plenticore Register 220: Frequency_(powermeter) [Hz]
-    reg_220 = client.read_holding_registers(220,2,unit=71)
-    # Leistung auf Phasen 1-3 EVU aus Kostal Plenticore lesen
-    # Wechselrichter bekommt Daten von Energy Manager EM300
-    # Phase 1
-    # Plenticore Register 224: Active_power_phase_1_(powermeter) [W]
-    reg_224 = client.read_holding_registers(224,2,unit=71)
-    # Phase 2
-    # Plenticore Register 234: Active_power_phase_2_(powermeter) [W]
-    reg_234 = client.read_holding_registers(234,2,unit=71)
-    # Phase 3
-    # Plenticore Register 244: Active_power_phase_3_(powermeter) [A]
-    reg_244 = client.read_holding_registers(244,2,unit=71)
-    # Spannung auf Phasen 1-3 EVU aus Kostal Plenticore lesen
-    # Wechselrichter bekommt Daten von Energy Manager EM300
-    # Phase 1
-    # Plenticore Register 230: Voltage_phase_1_(powermeter) [V]
-    reg_230 = client.read_holding_registers(230,2,unit=71)
-    # Phase 2
-    # Plenticore Register 240: Voltage_phase_2_(powermeter) [V]
-    reg_240 = client.read_holding_registers(240,2,unit=71)
-    # Phase 3
-    # Plenticore Register 250: Voltage_phase_3_(powermeter) [V]
-    reg_250 = client.read_holding_registers(250,2,unit=71)
-    # Plenticore Register 150: Actual_cos_phi []
-    # ist Wirkfaktor
-    reg_150 = client.read_holding_registers(150,2,unit=71)
-    # Plenticore Register 320: Total_yield [Wh]
-    # ist PV Gesamtertrag
-    reg_320 = client.read_holding_registers(320,2,unit=71)
-    # Plenticore Register 324: Yearly_yield [Wh]
-    # ist PV Jahresertrag
-    reg_324 = client.read_holding_registers(324,2,unit=71)
-    # Plenticore Register 326: Monthly_yield [Wh]
-    # ist PV Monatsertrag
-    reg_326 = client.read_holding_registers(326,2,unit=71)
-except:
-    # kein Zugriff auf WR1, also Abbruch und mit 0 initialisierte Variablen in die Ramdisk
-    write_log_entry('Fehler beim Lesen der Modbus-Register WR1 (falsche IP oder WR offline?)')
-    write_to_ramdisk()
-    exit()
-
-# ggf. WR 2 auslesen, es werden keine Register für Daten vom EM300/KSEM
-# gelesen, diese kommen ausschließlich über den WR 1
-if ipaddress2 != 'none':
-    try:
-        # Plenticore Register 575: Inverter_generation_power_actual [W]
-        # ist AC-Leistungsabgabe des Wechselrichters
-        reg2_575 = client2.read_holding_registers(575,1,unit=71)
-        # Plenticore Register 320: Total_yield [Wh]
-        # ist PV Gesamtertrag
-        reg2_320 = client2.read_holding_registers(320,2,unit=71)
-        # Plenticore Register 324: Yearly_yield [Wh]
-        # ist PV Jahresertrag
-        reg2_324 = client2.read_holding_registers(324,2,unit=71)
-        # Plenticore Register 326: Monthly_yield [Wh]
-        # ist PV Monatsertrag
-        reg2_326 = client2.read_holding_registers(326,2,unit=71)
-    except:
-        # Lesefehler bei den Registern, also Abbruch und mit 0 initialisierte Variablen in die Ramdisk
-        write_log_entry('Fehler beim Lesen der Modbus-Register WR2 (falsche IP oder WR offline?)')
-        write_to_ramdisk()
-        exit()
-# ggf. WR 3 auslesen, es werden keine Register für Daten vom EM300/KSEM
-# gelesen, diese kommen ausschließlich über den WR 1
-if ipaddress3 != 'none':
-    try:
-        # Plenticore Register 575: Inverter_generation_power_actual [W]
-        # ist AC-Leistungsabgabe des Wechselrichters
-        reg3_575 = client3.read_holding_registers(575,1,unit=71)
-        # Plenticore Register 320: Total_yield [Wh]
-        # ist PV Gesamtertrag
-        reg3_320 = client3.read_holding_registers(320,2,unit=71)
-        # Plenticore Register 324: Yearly_yield [Wh]
-        # ist PV Jahresertrag
-        reg3_324 = client3.read_holding_registers(324,2,unit=71)
-        # Plenticore Register 326: Monthly_yield [Wh]
-        # ist PV Monatsertrag
-        reg3_326 = client3.read_holding_registers(326,2,unit=71)
-    except:
-        # Lesefehler bei den Registern, also Abbruch und mit 0 initialisierte Variablen in die Ramdisk
-        write_log_entry('Fehler beim Lesen der Modbus-Register WR3 (falsche IP oder WR offline?)')
-        write_to_ramdisk()
-        exit()
-# ausgelesene Register WR 1 dekodieren
-#FRegister_100 = BinaryPayloadDecoder.fromRegisters(reg_100.registers, byteorder=Endian.Big, wordorder=Endian.Little)
-FRegister_150 = BinaryPayloadDecoder.fromRegisters(reg_150.registers, byteorder=Endian.Big, wordorder=Endian.Little)
-FRegister_220 = BinaryPayloadDecoder.fromRegisters(reg_220.registers, byteorder=Endian.Big, wordorder=Endian.Little)
-FRegister_222 = BinaryPayloadDecoder.fromRegisters(reg_222.registers, byteorder=Endian.Big, wordorder=Endian.Little)
-FRegister_224 = BinaryPayloadDecoder.fromRegisters(reg_224.registers, byteorder=Endian.Big, wordorder=Endian.Little)
-FRegister_230 = BinaryPayloadDecoder.fromRegisters(reg_230.registers, byteorder=Endian.Big, wordorder=Endian.Little)
-FRegister_232 = BinaryPayloadDecoder.fromRegisters(reg_232.registers, byteorder=Endian.Big, wordorder=Endian.Little)
-FRegister_234 = BinaryPayloadDecoder.fromRegisters(reg_234.registers, byteorder=Endian.Big, wordorder=Endian.Little)
-FRegister_240 = BinaryPayloadDecoder.fromRegisters(reg_240.registers, byteorder=Endian.Big, wordorder=Endian.Little)
-FRegister_242 = BinaryPayloadDecoder.fromRegisters(reg_242.registers, byteorder=Endian.Big, wordorder=Endian.Little)
-FRegister_244 = BinaryPayloadDecoder.fromRegisters(reg_244.registers, byteorder=Endian.Big, wordorder=Endian.Little)
-FRegister_250 = BinaryPayloadDecoder.fromRegisters(reg_250.registers, byteorder=Endian.Big, wordorder=Endian.Little)
-FRegister_252 = BinaryPayloadDecoder.fromRegisters(reg_252.registers, byteorder=Endian.Big, wordorder=Endian.Little)
-FRegister_320 = BinaryPayloadDecoder.fromRegisters(reg_320.registers, byteorder=Endian.Big, wordorder=Endian.Little)
-FRegister_324 = BinaryPayloadDecoder.fromRegisters(reg_324.registers, byteorder=Endian.Big, wordorder=Endian.Little)
-FRegister_326 = BinaryPayloadDecoder.fromRegisters(reg_326.registers, byteorder=Endian.Big, wordorder=Endian.Little)
-FRegister_575 = BinaryPayloadDecoder.fromRegisters(reg_575.registers, byteorder=Endian.Big, wordorder=Endian.Little)
-if boolspeicher == 1:
-    FRegister_260 = BinaryPayloadDecoder.fromRegisters(reg_260.registers, byteorder=Endian.Big, wordorder=Endian.Little)
-    FRegister_270 = BinaryPayloadDecoder.fromRegisters(reg_270.registers, byteorder=Endian.Big, wordorder=Endian.Little)
-    FRegister_514 = BinaryPayloadDecoder.fromRegisters(reg_514.registers, byteorder=Endian.Big, wordorder=Endian.Little)
-    FRegister_582 = BinaryPayloadDecoder.fromRegisters(reg_582.registers, byteorder=Endian.Big, wordorder=Endian.Little)
-
-# ggf. ausgelesene Register WR 2 dekodieren
-if ipaddress2 != 'none':
-    FRegister2_320 = BinaryPayloadDecoder.fromRegisters(reg2_320.registers, byteorder=Endian.Big, wordorder=Endian.Little)
-    FRegister2_324 = BinaryPayloadDecoder.fromRegisters(reg2_324.registers, byteorder=Endian.Big, wordorder=Endian.Little)
-    FRegister2_326 = BinaryPayloadDecoder.fromRegisters(reg2_326.registers, byteorder=Endian.Big, wordorder=Endian.Little)
-    FRegister2_575 = BinaryPayloadDecoder.fromRegisters(reg2_575.registers, byteorder=Endian.Big, wordorder=Endian.Little)
-# ggf. ausgelesene Register WR 2 dekodieren
-if ipaddress3 != 'none':
-    FRegister3_320 = BinaryPayloadDecoder.fromRegisters(reg3_320.registers, byteorder=Endian.Big, wordorder=Endian.Little)
-    FRegister3_324 = BinaryPayloadDecoder.fromRegisters(reg3_324.registers, byteorder=Endian.Big, wordorder=Endian.Little)
-    FRegister3_326 = BinaryPayloadDecoder.fromRegisters(reg3_326.registers, byteorder=Endian.Big, wordorder=Endian.Little)
-    FRegister3_575 = BinaryPayloadDecoder.fromRegisters(reg3_575.registers, byteorder=Endian.Big, wordorder=Endian.Little)
-
-# dekodierte Register WR 1 in entsprechende Typen umwandeln
-#Total_DC_power1 = int(FRegister_100.decode_32bit_float())
-Total_yield1 = int(FRegister_320.decode_32bit_float())
-Yearly_yield1 = round((FRegister_324.decode_32bit_float()/1000),2)
-Monthly_yield1 = round((FRegister_326.decode_32bit_float()/1000),2)
-Inverter_generation_power_actual1 = int(FRegister_575.decode_16bit_int())
-# Werte aus EM300/KSEM
-Current_phase_1_powermeter = round(FRegister_222.decode_32bit_float(),2)
-Current_phase_2_powermeter = round(FRegister_232.decode_32bit_float(),2)
-Current_phase_3_powermeter = round(FRegister_242.decode_32bit_float(),2)
-Total_active_power_powermeter = int(FRegister_252.decode_32bit_float())
-Frequency_powermeter = round(FRegister_220.decode_32bit_float(),2)
-Active_power_phase_1_powermeter = round(FRegister_224.decode_32bit_float(),2)
-Active_power_phase_2_powermeter = round(FRegister_234.decode_32bit_float(),2)
-Active_power_phase_3_powermeter = round(FRegister_244.decode_32bit_float(),2)
-Voltage_phase_1_powermeter = round(FRegister_230.decode_32bit_float(),2)
-Voltage_phase_2_powermeter = round(FRegister_240.decode_32bit_float(),2)
-Voltage_phase_3_powermeter = round(FRegister_250.decode_32bit_float(),2)
-Actual_cos_phi = round(FRegister_150.decode_32bit_float(),3)
-if boolspeicher == 1:
-    DC1_power1 = int(FRegister_260.decode_32bit_float())
-    DC2_power1 = int(FRegister_270.decode_32bit_float())
-    Actual_batt_ch_disch_power = int(FRegister_582.decode_16bit_int())
-    Battery_actual_SOC = int(FRegister_514.decode_16bit_int())
-else:
-    Actual_batt_ch_disch_power = 0
-    Battery_actual_SOC = 0
-
-# ggf. dekodierte Register WR 2 in entsprechende Typen umwandeln
-if ipaddress2 != 'none':
-    Total_yield2 = int(FRegister2_320.decode_32bit_float())
-    Yearly_yield2 = round((FRegister2_324.decode_32bit_float()/1000),2)
-    Monthly_yield2 = round((FRegister2_326.decode_32bit_float()/1000),2)
-    Inverter_generation_power_actual2 = int(FRegister2_575.decode_16bit_int())
-if ipaddress3 != 'none':
-    Total_yield3 = int(FRegister3_320.decode_32bit_float())
-    Yearly_yield3 = round((FRegister3_324.decode_32bit_float()/1000),2)
-    Monthly_yield3 = round((FRegister3_326.decode_32bit_float()/1000),2)
-    Inverter_generation_power_actual3 = int(FRegister3_575.decode_16bit_int())
-# AC-Leistung der PV-Module/des Speichers für WR 1 bestimmen
-if boolspeicher == 0:
-    # kein Speicher verbaut, dann ist PV-Leistung = AC-Leistung
-    PV_power_ac1 = Inverter_generation_power_actual1
-else:
-    # da Batterie DC-seitig angebunden ist,
-    # muss deren Lade-/Entladeleistung mitbetrachtet werden
-    # wenn man die AC-Leistung der PV-Module und des Speichers bestimmen möchte.
-    # Kostal liefert nur DC-Werte, also DC-Leistung berechnen
-    PV_power_dc1 = DC1_power1 + DC2_power1 # PV an String 1 und 2
-
-    # schauen, ob überhaupt PV-Leistung erzeugt wird
-    if PV_power_dc1 < 0:
-        # PV-Anlage kann nichts verbrauchen, also ggf. Register-/Rundungsfehler korrigieren
-        PV_power_ac1 = 0
-    else:
-        # wird PV-DC-Leistung erzeugt, müssen die Wandlungsverluste betrachtet werden
-        # Kostal liefert nur DC-seitige Werte
-        # zunächst Annahme, die Batterie wird geladen:
-        # die PV-Leistung die Summe aus verlustbehafteter AC-Leistungsabgabe des WR
-        # und der DC-Ladeleistung, die Wandlungsverluste werden also nur in der PV-Leistung
-        # ersichtlich
-        if Actual_batt_ch_disch_power > 0:
-            # wird die Batterie entladen, werden die Wandlungsverluste anteilig an der
-            # DC-Leistung auf PV und Batterie verteilt
-            # dazu muss der Divisor Total_DC_power != 0 sein
-            Total_DC_power1 = PV_power_dc1 + Actual_batt_ch_disch_power
-            PV_power_ac1 = int((PV_power_dc1 / float(Total_DC_power1)) * Inverter_generation_power_actual1)
-            Actual_batt_ch_disch_power = Inverter_generation_power_actual1 - PV_power_ac1
-        else:
-            # Batterie wird geladen
-            # dann ist PV-Leistung die Wechselrichter-AC-Leistung + die Ladeleistung der Batterie (negative because charging)
-            PV_power_ac1 = Inverter_generation_power_actual1 - Actual_batt_ch_disch_power
-
-# am WR2 darf keine Batterie sein, deswegen hier vereinfacht PV-Leistung = AC-Leistung des WR
-if ipaddress2 != 'none':
-    PV_power_ac2 = Inverter_generation_power_actual2
-# am WR3 darf keine Batterie sein, deswegen hier vereinfacht PV-Leistung = AC-Leistung des WR
-if ipaddress3 != 'none':
-    PV_power_ac3 = Inverter_generation_power_actual3
-
-# Bezug zunächst nur auslesen, Sensorposition wird im Strombezugsmessmodul betrachtet
-Bezug = Total_active_power_powermeter
-
-# Summe der jeweiligen AC-Leistungen bestimmen
-PV_power_total = PV_power_ac1 + PV_power_ac2 + PV_power_ac3
-
-# Ab und an liefert der WR Werte (gerade beim Anlaufen), die einen Verbrauch der PV-AC-Seite suggerieren
-# Da dies unplausibel ist, wird in diesem Fall die PV-Leistung auf 0 gesetzt
-if PV_power_total < 0:
-    PV_power_total = 0
-
-# Ab und an liefert der WR Werte (gerade beim Anlaufen), die einen Verbrauch der PV-AC-Seite suggerieren
-# Da dies unplausibel ist, wird in diesem Fall die PV-Leistung auf 0 gesetzt
-if PV_power_total < 0:
-    PV_power_total = 0
-
-# Erzeugung wird in openWB als negativer Wert weiter verarbeitet
-PV_power_total *= -1
-Actual_batt_ch_disch_power *= -1
-PV_power_ac1 *= -1
-PV_power_ac2 *= -1
-PV_power_ac3 *= -1
-=======
         f.write(str(Battery_actual_SOC))                      
->>>>>>> 25b9e81e
 
 if __name__ == "__main__":
     main(sys.argv)