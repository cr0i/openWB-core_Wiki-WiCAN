#!/usr/bin/python3
import sys
import os
import time
import json
import getopt
import socket
import struct
import codecs
import binascii
import urllib.request
named_tuple = time.localtime() # getstruct_time
time_string = time.strftime("%m/%d/%Y, %H:%M:%S tasmota watty.py", named_tuple)
devicenumber=str(sys.argv[1])
ipadr=str(sys.argv[2])
uberschuss=int(sys.argv[3])
relais=0
try:
    answer2 = json.loads(str(urllib.request.urlopen("http://"+str(ipadr)+"/cm?cmnd=Status", timeout=3).read().decode("utf-8")))
    r_status = int(answer2['Status']['Power'])
except:
    r_status = 0
answer = json.loads(str(urllib.request.urlopen("http://"+str(ipadr)+"/cm?cmnd=Status%208", timeout=3).read().decode("utf-8")))
<<<<<<< HEAD
aktpower = int(answer['StatusSNS']['ENERGY']['Power'])
#if ( int(answer['StatusSNS']['ENERGY']['Voltage']) > 50 ):
if aktpower > 50:
=======
try:
    aktpower = int(answer['StatusSNS']['ENERGY']['Power'])
except:
    aktpower = 0
if (aktpower > 50) or (r_status == 1):
>>>>>>> bc05d9ce
   relais=1
powerc = 0
answer = '{"power":' + str(aktpower) + ',"powerc":' + str(powerc) + ',"on":' + str(relais) + '} '
f1 = open('/var/www/html/openWB/ramdisk/smarthome_device_ret' + str(devicenumber), 'w')
json.dump(answer,f1)
f1.close()<|MERGE_RESOLUTION|>--- conflicted
+++ resolved
@@ -21,17 +21,11 @@
 except:
     r_status = 0
 answer = json.loads(str(urllib.request.urlopen("http://"+str(ipadr)+"/cm?cmnd=Status%208", timeout=3).read().decode("utf-8")))
-<<<<<<< HEAD
-aktpower = int(answer['StatusSNS']['ENERGY']['Power'])
-#if ( int(answer['StatusSNS']['ENERGY']['Voltage']) > 50 ):
-if aktpower > 50:
-=======
 try:
     aktpower = int(answer['StatusSNS']['ENERGY']['Power'])
 except:
     aktpower = 0
 if (aktpower > 50) or (r_status == 1):
->>>>>>> bc05d9ce
    relais=1
 powerc = 0
 answer = '{"power":' + str(aktpower) + ',"powerc":' + str(powerc) + ',"on":' + str(relais) + '} '
