#!/usr/bin/python3
import sys
import os
import time
import json
import getopt
import socket
import struct
import codecs
from pymodbus.client.sync import ModbusTcpClient
named_tuple = time.localtime() # getstruct_time
time_string = time.strftime("%m/%d/%Y, %H:%M:%S acthor watty.py", named_tuple)
devicenumber=str(sys.argv[1])
ipadr=str(sys.argv[2])
uberschuss=int(sys.argv[3])
atype=str(sys.argv[4])
instpower=int(sys.argv[5])
file_string= '/var/www/html/openWB/ramdisk/smarthome_device_' + str(devicenumber) + '_acthor.log'
file_stringpv= '/var/www/html/openWB/ramdisk/smarthome_device_' + str(devicenumber) + '_pv'
file_stringcount= '/var/www/html/openWB/ramdisk/smarthome_device_' + str(devicenumber) + '_count'
file_stringcount5= '/var/www/html/openWB/ramdisk/smarthome_device_' + str(devicenumber) + '_count5'
count5 = 999
if os.path.isfile(file_stringcount5):
   f = open( file_stringcount5, 'r')
   count5 =int(f.read())
   f.close()
count5=count5+1
if count5 > 3:
   count5=0
f = open( file_stringcount5 , 'w')
f.write(str(count5))
f.close()
faktor=1.0
if instpower == 0:
    instpower = 1000
if atype == "9s":
    faktor = 9000/instpower
else:
    if atype == "M3":
        faktor = 6000/instpower
    else:
        faktor = 3000/instpower
if count5==0:
   # pv modus
   pvmodus = 0
   if os.path.isfile(file_stringpv):
      f = open( file_stringpv , 'r')
      pvmodus =int(f.read())
      f.close()
<<<<<<< HEAD
=======
# letzte Leistungsvorgabe + 1000
   oldpower = int(1000 * faktor)
   if os.path.isfile(file_stringold):
      f = open( file_stringold , 'r')
      oldpower =int(f.read())
      f.close()
>>>>>>> 7d1efe66
   # log counter
   count1 = 999
   if os.path.isfile(file_stringcount):
      f = open( file_stringcount , 'r')
      count1 =int(f.read())
      f.close()
   count1=count1+1
   # aktuelle Leistung lesen
   client = ModbusTcpClient(ipadr, port=502)
   #
   #
   start = 1000
   resp=client.read_holding_registers(start,10,unit=1)
   #
   #start = 3524
   #resp=client.read_input_registers(start,10,unit=1)
   #
   value1 = resp.registers[0]
   all = format(value1, '04x')
   #aktpower= int(struct.unpack('>h', all.decode('hex'))[0])
   aktpower= int(struct.unpack('>h',codecs.decode(all, 'hex'))[0])
   value1 = resp.registers[3]
   all = format(value1, '04x')
   status= int(struct.unpack('>h',codecs.decode(all, 'hex') )[0])
   # logik
   modbuswrite = 0
   if uberschuss < 0:
      neupowertarget = int((uberschuss + aktpower) * faktor)
   else:
      neupowertarget = int((uberschuss + aktpower) * faktor)
   if neupowertarget < 0:
      neupowertarget = 0
<<<<<<< HEAD
   if neupowertarget > int(9000 * faktor):
      neupowertarget = int(9000 * faktor)
=======
   if neupowertarget > int(10000 * faktor):
      neupowertarget = int(10000 * faktor)
>>>>>>> 7d1efe66
   # status nach handbuch Thor
   #0.. Aus
   #1-8 Geraetestart
   #9 Betrieb
   #>=200 Fehlerzustand Leistungsteil
   neupower = neupowertarget
   # wurde Thor gerade ausgeschaltet ?    (pvmodus == 99 ?)
   # dann 0 schicken wenn kein pvmodus mehr
   # und pv modus ausschalten
   if pvmodus == 99:
      modbuswrite = 1
      neupower = 0
      f = open( file_stringpv , 'w')
      pvmodus = 0
      f.write(str(pvmodus))
      f.close()
    # sonst wenn pv modus lauft , ueberschuss schicken
   else:
      if pvmodus == 1:
         modbuswrite = 1
   #Sonst nichts schicken
   # test only faken aktpower
   #if pvmodus == 1:
   #   aktpower = neupower
   #else:
   #   aktpower = 0
   # test only
   #json return power = aktuelle Leistungsaufnahme in Watt, on = 1 pvmodus, powerc = counter in kwh
   #answer = '{"power":225,"on":0} '
   powerc = 0
   answer = '{"power":' + str(aktpower) + ',"powerc":' + str(powerc) + ',"on":' + str(pvmodus) + '} '
   f1 = open('/var/www/html/openWB/ramdisk/smarthome_device_ret' + str(devicenumber), 'w')
   json.dump(answer,f1)
   f1.close()
   # logschreiben
   if count1 > 80:
      count1=0
   if count1 < 3:
      if os.path.isfile(file_string):
         f = open( file_string , 'a')
      else:
         f = open( file_string , 'w')
      print ('%s devicenr %s ipadr %s ueberschuss %6d Akt Leistung  %6d Status %2d type %s inst. Leistung %6d Skalierung %.2f' % (time_string,devicenumber,ipadr,uberschuss,aktpower,status,atype,instpower,faktor),file=f)
      print ('%s devicenr %s ipadr %s Neu Leistung %6d pvmodus %1d modbuswrite %1d  ' % (time_string,devicenumber,ipadr,neupower,pvmodus,modbuswrite),file=f)
      f.close()
   # modbus write
   if modbuswrite == 1:
      rq = client.write_register(1000, neupower, unit=1)
      if count1 < 3:
         f = open( file_string , 'a')
         print ('%s devicenr %s ipadr %s device written by modbus ' % (time_string,devicenumber,ipadr),file=f)
         f.close()
   f = open( file_stringcount , 'w')
   f.write(str(count1))
<<<<<<< HEAD
=======
   f.close()
   f = open( file_stringold , 'w')
   f.write(str(int(neupower + int(1000 * faktor))))
>>>>>>> 7d1efe66
   f.close()<|MERGE_RESOLUTION|>--- conflicted
+++ resolved
@@ -47,15 +47,6 @@
       f = open( file_stringpv , 'r')
       pvmodus =int(f.read())
       f.close()
-<<<<<<< HEAD
-=======
-# letzte Leistungsvorgabe + 1000
-   oldpower = int(1000 * faktor)
-   if os.path.isfile(file_stringold):
-      f = open( file_stringold , 'r')
-      oldpower =int(f.read())
-      f.close()
->>>>>>> 7d1efe66
    # log counter
    count1 = 999
    if os.path.isfile(file_stringcount):
@@ -88,13 +79,8 @@
       neupowertarget = int((uberschuss + aktpower) * faktor)
    if neupowertarget < 0:
       neupowertarget = 0
-<<<<<<< HEAD
    if neupowertarget > int(9000 * faktor):
       neupowertarget = int(9000 * faktor)
-=======
-   if neupowertarget > int(10000 * faktor):
-      neupowertarget = int(10000 * faktor)
->>>>>>> 7d1efe66
    # status nach handbuch Thor
    #0.. Aus
    #1-8 Geraetestart
@@ -149,10 +135,4 @@
          f.close()
    f = open( file_stringcount , 'w')
    f.write(str(count1))
-<<<<<<< HEAD
-=======
-   f.close()
-   f = open( file_stringold , 'w')
-   f.write(str(int(neupower + int(1000 * faktor))))
->>>>>>> 7d1efe66
    f.close()