#!/usr/bin/python3

import os, requests, json, time, sys, os
from datetime import datetime, timezone

ramdiskdir = '/var/www/html/openWB/ramdisk/'
moduledir = '/var/www/html/openWB/modules/soc_eq/'

req_timeout=15 #Timeout for requests in seconds

client_id     = str(sys.argv[1])
client_secret = str(sys.argv[2])
VIN           = str(sys.argv[3])
soc_file      = str(sys.argv[4])
ChargePoint   = str(sys.argv[5])

Debug         = int(os.environ.get('debug'))

#set the correct permissions as Apache and rest uses different users
#os.chmod( moduledir + 'acc_tok_lp' + str(ChargePoint),0o646)
#os.chmod( moduledir + 'ref_tok_lp' + str(ChargePoint),0o646)
#os.chmod( moduledir + 'expires_lp' + str(ChargePoint),0o646)


def socDebugLog(message):
    local_time = datetime.now(timezone.utc).astimezone()
#    print(local_time.isoformat() +": Lp" +ChargePoint + ": " + message)
    print(local_time.strftime(format = "%Y-%m-%d %H:%M:%S") +": Lp" +ChargePoint + ": " + message)

if Debug >= 1:
    socDebugLog("Debug Level: " + str(Debug))
if Debug >= 1:
    socDebugLog("client: " + client_id)

Debug         = int(os.environ.get('debug'))

#set the correct permissions as Apache and rest uses different users
#os.chmod( moduledir + 'acc_tok_lp' + str(ChargePoint),0o646)
#os.chmod( moduledir + 'ref_tok_lp' + str(ChargePoint),0o646)
#os.chmod( moduledir + 'expires_lp' + str(ChargePoint),0o646)


def socDebugLog(message):
    local_time = datetime.now(timezone.utc).astimezone()
#    print(local_time.isoformat() +": Lp" +ChargePoint + ": " + message)
    print(local_time.strftime(format = "%Y-%m-%d %H:%M:%S") +": Lp" +ChargePoint + ": " + message)

if Debug >= 1:
    socDebugLog("client: " + client_id)

tok_url   = "https://id.mercedes-benz.com/as/token.oauth2"
#soc_url   = "https://api.mercedes-benz.com/vehicledata/v2/vehicles/"+VIN+"/resources/soc"
soc_url   = "https://api.mercedes-benz.com/vehicledata/v2/vehicles/"+VIN+"/containers/electricvehicle"
#range_url = "https://api.mercedes-benz.com/vehicledata/v2/vehicles/"+VIN+"/resources/rangeelectric"
if Debug >= 1:
    socDebugLog("SOC URL: " + soc_url)
#Get Access token expiry from file
fd = open(moduledir + 'expires_lp' + str(ChargePoint),'r')
expires_in = fd.read().rstrip()
fd.close()

#socDebugLog("Expire in: " str((int(expires_in)-int(time.time())))
if int(expires_in) < int(time.time()):
  #Access Token is exired
  socDebugLog("Acc Token Expired")
  fd = open(moduledir + 'ref_tok_lp' + str(ChargePoint),'r')
  refresh_token = fd.read().rstrip()
  fd.close()

  #get new Access Token with referesh token
  data = {'grant_type': 'refresh_token', 'refresh_token': refresh_token }
  ref = requests.post(tok_url, data=data, verify=True, allow_redirects=False, auth=(client_id, client_secret), timeout=req_timeout)
  if Debug >= 1:
      socDebugLog("Refresh Token Call:" + str(ref.status_code))
      socDebugLog("Refresh Token Text:" + str(ref.text))


  #write HTTP reponse code to file
  try:
    fd = open(ramdiskdir + 'soc_eq_lastresp','w')
    fd.write(str(ref.status_code))
    fd.close()
  except:
    fd.close()


  if ref.status_code == 200:
	#valid response
    tok = json.loads(ref.text)

    access_token = tok['access_token']
    refresh_token = tok['refresh_token']
    expires_in = tok['expires_in'] - 60 + int(time.time())

	#write new tokens
    fd = open(moduledir + 'acc_tok_lp' + str(ChargePoint),'w')
    fd.write(str(access_token))
    fd.close()

    fd = open(moduledir + 'ref_tok_lp' + str(ChargePoint),'w')
    fd.write(str(refresh_token))
    fd.close()

    fd = open(moduledir + 'expires_lp' + str(ChargePoint),'w')
    fd.write(str(expires_in))
    fd.close()

  elif ref.status_code == 400:
    socDebugLog("Refresh fehlgeschlagen Code: " + str(ref.status_code) + " (Bad Request)")
    socDebugLog(ref.text)
    exit(1)
  elif ref.status_code == 401:
    socDebugLog("Refresh fehlgeschlagen Code: " + str(ref.status_code) + " (Invalid or missing authorization in header)")
    socDebugLog(ref.text)
    exit(1)
  elif ref.status_code == 402:
    socDebugLog("Refresh fehlgeschlagen Code: " + str(ref.status_code) + " (Payment required)")
    socDebugLog(ref.text)
    exit(1)
  elif ref.status_code == 403:
    socDebugLog("Refresh fehlgeschlagen Code: " + str(ref.status_code) + " (Forbidden)")
    socDebugLog(ref.text)
    exit(1)
  elif ref.status_code == 404:
    socDebugLog("Refresh fehlgeschlagen Code: " + str(ref.status_code) + " (The requested resource was not found, e.g.: the selected vehicle could not be found)")
    socDebugLog(ref.text)
    exit(1)
  elif ref.status_code == 429:
    socDebugLog("Refresh fehlgeschlagen Code: " + str(ref.status_code) + " (The service received too many requests in a given amount of time)")
    socDebugLog(ref.text)
    exit(1)
  elif ref.status_code == 500:
    socDebugLog("Refresh fehlgeschlagen Code: " + str(ref.status_code) + " (The service received too many requests in a given amount of time)")
    socDebugLog(ref.text)
    exit(1)
  elif ref.status_code == 503:
    socDebugLog("Refresh fehlgeschlagen Code: " + str(ref.status_code) + " (The server is unable to service the request due to a temporary unavailability condition)")
    socDebugLog(ref.text)
    exit(1)
  else:
    socDebugLog("Refresh fehlgeschlagen unbekannter Code: " + str(ref.status_code))
    socDebugLog(ref.text)
    exit(1)

#get access token from file
fd = open(moduledir + 'acc_tok_lp' + str(ChargePoint),'r')
access_token = fd.read().rstrip()
fd.close()

#call API for SoC
header = {'authorization': 'Bearer ' + access_token}
req_soc = requests.get(soc_url, headers=header, verify=True)
#req_soc = requests.get(soc_url, headers=header, verify=True, timeout=req_timeout)
if Debug >= 1:
    socDebugLog("SOC Request: " + str(req_soc.status_code))
    socDebugLog("SOC Response: " + req_soc.text)

#write HTTP reponse code to file
try:
  fd = open(ramdiskdir + 'soc_eq_lastresp','w')
  fd.write(str(req_soc.status_code))
  fd.close()
except:
  fd.close()

if req_soc.status_code == 200:
  #valid Response
  res = json.loads(req_soc.text)
  #Extract SoC value and write to file
  for entry in res:
      for values in entry:
          if values == "soc":
              soc = entry[values]['value']
          elif values == "rangeelectric":
              range = entry[values]['value']
          else:
              socDebugLog("unknown entry: " + entry)

  #soc = res[0]['soc']['value']
  #range = res[1]['rangeelectric']['value']
  socDebugLog("SOC: " + soc + " RANGE: " + range)
  fd = open(soc_file,'w')
  fd.write(str(soc))
  fd.close()
<<<<<<< HEAD
  
elif req_soc.status_code == 204:
  # this is not an error code. Nothing to fetch so nothing to update and no reason to exit(1)  
=======

elif req_soc.status_code == 204:
  # this is not an error code. Nothing to fetch so nothing to update and no reason to exit(1)
>>>>>>> 1a3e8296
  socDebugLog("SoC Request Code: " + str(req_soc.status_code) + " (no data is available for the resource)")
  socDebugLog(req_soc.text)
elif req_soc.status_code == 400:
  socDebugLog("SoC Request fehlgeschlagen Code: " + str(req_soc.status_code) + " (Bad Request)")
  socDebugLog(req_soc.text)
  exit(1)
elif req_soc.status_code == 401:
  socDebugLog("SoC Request fehlgeschlagen Code: " + str(req_soc.status_code) + " (Invalid or missing authorization in header)")
  socDebugLog(req_soc.text)
  exit(1)
elif req_soc.status_code == 402:
  socDebugLog("SoC Request fehlgeschlagen Code: " + str(req_soc.status_code) + " (Payment required)")
  socDebugLog(req_soc.text)
  exit(1)
elif req_soc.status_code == 403:
  socDebugLog("SoC Request fehlgeschlagen Code: " + str(req_soc.status_code) + " (Forbidden)")
  socDebugLog(req_soc.text)
  exit(1)
elif req_soc.status_code == 404:
  socDebugLog("SoC Request fehlgeschlagen Code: " + str(req_soc.status_code) + " (The requested resource was not found, e.g.: the selected vehicle could not be found)")
  socDebugLog(req_soc.text)
  exit(1)
elif req_soc.status_code == 429:
  socDebugLog("SoC Request fehlgeschlagen Code: " + str(req_soc.status_code) + " (The service received too many requests in a given amount of time)")
  socDebugLog(req_soc.text)
  exit(1)
elif req_soc.status_code == 500:
  socDebugLog("SoC Request fehlgeschlagen Code: " + str(req_soc.status_code) + " (The service received too many requests in a given amount of time)")
  socDebugLog(req_soc.text)
  exit(1)
elif req_soc.status_code == 503:
  socDebugLog("SoC Request fehlgeschlagen Code: " + str(req_soc.status_code) + " (The server is unable to service the request due to a temporary unavailability condition)")
  socDebugLog(req_soc.text)
  exit(1)
else:
  socDebugLog("SoC Request fehlgeschlagen unbekannter Code: " + str(req_soc.status_code))
  socDebugLog(req_soc.text)
  exit(1)

if Debug >= 2:
    socDebugLog("SoC EQ Ende ohne fehler")
exit(0)<|MERGE_RESOLUTION|>--- conflicted
+++ resolved
@@ -182,15 +182,9 @@
   fd = open(soc_file,'w')
   fd.write(str(soc))
   fd.close()
-<<<<<<< HEAD
-  
-elif req_soc.status_code == 204:
-  # this is not an error code. Nothing to fetch so nothing to update and no reason to exit(1)  
-=======
 
 elif req_soc.status_code == 204:
   # this is not an error code. Nothing to fetch so nothing to update and no reason to exit(1)
->>>>>>> 1a3e8296
   socDebugLog("SoC Request Code: " + str(req_soc.status_code) + " (no data is available for the resource)")
   socDebugLog(req_soc.text)
 elif req_soc.status_code == 400:
