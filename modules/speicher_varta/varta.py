#!/usr/bin/python
import sys
# import os
# import time
# import getopt
# import socket
# import ConfigParser
import struct
<<<<<<< HEAD
import binascii
ipaddress = str(sys.argv[1])
ip2address = str(sys.argv[2])
=======
# import binascii
>>>>>>> 4308f1b8
from pymodbus.client.sync import ModbusTcpClient

ipaddress = str(sys.argv[1])

client = ModbusTcpClient(ipaddress, port=502)

# battsoc
resp= client.read_holding_registers(1068,1,unit=1)
value1 = resp.registers[0]
all = format(value1, '04x')
<<<<<<< HEAD
sfinal = int(struct.unpack('>h', all.decode('hex'))[0]) 

#battleistung
=======
final = int(struct.unpack('>h', all.decode('hex'))[0]) 
print(str(final))
f = open('/var/www/html/openWB/ramdisk/speichersoc', 'w')
f.write(str(final))
f.close()

# battleistung
>>>>>>> 4308f1b8
resp= client.read_holding_registers(1066,1,unit=1)
value1 = resp.registers[0]
all = format(value1, '04x')
lfinal = int(struct.unpack('>h', all.decode('hex'))[0]) 



if ip2address != 'none':
    client2 = ModbusTcpClient(ip2address, port=502)
    #battsoc
    resp= client2.read_holding_registers(1068,1,unit=1)
    value1 = resp.registers[0]
    all = format(value1, '04x')
    final = int(struct.unpack('>h', all.decode('hex'))[0]) 
    sfinal=(sfinal+final)/2
    #battleistung
    resp= client2.read_holding_registers(1066,1,unit=1)
    value1 = resp.registers[0]
    all = format(value1, '04x')
    final = int(struct.unpack('>h', all.decode('hex'))[0]) 
    lfinal=lfinal+final

f = open('/var/www/html/openWB/ramdisk/speichersoc', 'w')
f.write(str(sfinal))
f.close()
f = open('/var/www/html/openWB/ramdisk/speicherleistung', 'w')
<<<<<<< HEAD
f.write(str(lfinal))
f.close()
=======
f.write(str(final))
f.close()
>>>>>>> 4308f1b8
<|MERGE_RESOLUTION|>--- conflicted
+++ resolved
@@ -6,13 +6,10 @@
 # import socket
 # import ConfigParser
 import struct
-<<<<<<< HEAD
 import binascii
 ipaddress = str(sys.argv[1])
 ip2address = str(sys.argv[2])
-=======
-# import binascii
->>>>>>> 4308f1b8
+
 from pymodbus.client.sync import ModbusTcpClient
 
 ipaddress = str(sys.argv[1])
@@ -23,25 +20,14 @@
 resp= client.read_holding_registers(1068,1,unit=1)
 value1 = resp.registers[0]
 all = format(value1, '04x')
-<<<<<<< HEAD
+
 sfinal = int(struct.unpack('>h', all.decode('hex'))[0]) 
 
 #battleistung
-=======
-final = int(struct.unpack('>h', all.decode('hex'))[0]) 
-print(str(final))
-f = open('/var/www/html/openWB/ramdisk/speichersoc', 'w')
-f.write(str(final))
-f.close()
-
-# battleistung
->>>>>>> 4308f1b8
 resp= client.read_holding_registers(1066,1,unit=1)
 value1 = resp.registers[0]
 all = format(value1, '04x')
 lfinal = int(struct.unpack('>h', all.decode('hex'))[0]) 
-
-
 
 if ip2address != 'none':
     client2 = ModbusTcpClient(ip2address, port=502)
@@ -62,10 +48,5 @@
 f.write(str(sfinal))
 f.close()
 f = open('/var/www/html/openWB/ramdisk/speicherleistung', 'w')
-<<<<<<< HEAD
 f.write(str(lfinal))
-f.close()
-=======
-f.write(str(final))
-f.close()
->>>>>>> 4308f1b8
+f.close()