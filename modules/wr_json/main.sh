--- conflicted
+++ resolved
@@ -8,13 +8,6 @@
 #LOGFILE="$RAMDISKDIR/pv_wr.log"
 #LOGFILE="$RAMDISKDIR/openWB.log"
 Debug=$debug
-<<<<<<< HEAD
-
-#For Development only
-#Debug=1
-
-=======
->>>>>>> bc05d9ce
 
 #For Development only
 #Debug=1
@@ -22,15 +15,12 @@
 re='^[-+]?[0-9]+\.?[0-9]*$'
 answer=$(curl --connect-timeout 5 -s $wrjsonurl)
 pvwatt=$(echo $answer | jq -r "$wrjsonwatt" | sed 's/\..*$//')
-<<<<<<< HEAD
-=======
 # Wenn WR aus bzw. im Standby (keine Antwort), ersetze leeren Wert durch eine 0
 if ! [[ $pvwatt =~ $re ]] ; then
 	openwbDebugLog ${DMOD} 1 "PVWatt Not Numeric: $pvwatt . Check if Filter is correct or WR is in standby"
 	pvwatt=0
 fi
 
->>>>>>> bc05d9ce
 	if (( $pvwatt > 5 )); then
 		pvwatt=$(echo "$pvwatt*-1" |bc)
 	fi	
